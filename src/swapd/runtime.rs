// LNP Node: node running lightning network protocol and generalized lightning
// channels.
// Written in 2020 by
//     Dr. Maxim Orlovsky <orlovsky@pandoracore.com>
//
// To the extent possible under law, the author(s) have dedicated all
// copyright and related and neighboring rights to this software to

// the public domain worldwide. This software is distributed without
// any warranty.
//
// You should have received a copy of the MIT License
// along with this software.
// If not, see <https://opensource.org/licenses/MIT>.

use crate::service::Endpoints;
use crate::{
    rpc::request::Outcome,
    rpc::request::{BitcoinFundingInfo, FundingInfo, MoneroFundingInfo},
    syncerd::{
        opts::Coin, Abort, GetTx, HeightChanged, SweepAddress, SweepAddressAddendum, SweepSuccess,
        SweepXmrAddress, TaskId, TaskTarget, TransactionRetrieved, WatchHeight, XmrAddressAddendum,
    },
};
use std::{
    any::Any,
    collections::{BTreeMap, HashMap, HashSet},
    convert::TryInto,
};
use std::{convert::TryFrom, str::FromStr};
use std::{
    io::Cursor,
    time::{Duration, SystemTime},
};

use super::storage::{self, Driver};
use crate::rpc::{
    request::{self, Msg},
    Request, ServiceBus,
};
use crate::{CtlServer, Error, LogStyle, Service, ServiceConfig, ServiceId};
use bitcoin::{consensus::Encodable, secp256k1};
use bitcoin::{
    hashes::{hex::FromHex, sha256, Hash, HashEngine},
    Txid,
};
use bitcoin::{
    util::{
        bip143::SigHashCache,
        psbt::{serialize::Deserialize, PartiallySignedTransaction},
    },
    Script,
};
use bitcoin::{OutPoint, SigHashType};

use crate::syncerd::types::{
    AddressAddendum, AddressTransaction, Boolean, BroadcastTransaction, BtcAddressAddendum, Event,
    Task, TransactionConfirmations, WatchAddress, WatchTransaction,
};
use farcaster_core::{
    bitcoin::{
        fee::SatPerVByte, segwitv0::LockTx, segwitv0::SegwitV0, timelock::CSVTimelock, Bitcoin,
        BitcoinSegwitV0,
    },
    blockchain::{self, FeeStrategy},
    bundle::{AliceParameters, BobParameters, Proof},
    consensus::{self, Encodable as FarEncodable},
    crypto::{CommitmentEngine, SharedKeyId, TaggedElement},
    monero::{Monero, SHARED_VIEW_KEY_ID},
    negotiation::{Offer, PublicOffer},
    protocol_message::{
        BuyProcedureSignature, CommitAliceParameters, CommitBobParameters, CoreArbitratingSetup,
        RefundProcedureSignatures,
    },
    role::{Arbitrating, SwapRole, TradeRole},
    swap::btcxmr::BtcXmr,
    swap::SwapId,
    transaction::{Broadcastable, Transaction, TxLabel, Witnessable},
};
use internet2::zmqsocket::{self, ZmqSocketAddr, ZmqType};
use internet2::{
    session, CreateUnmarshaller, NodeAddr, Session, TypedEnum, Unmarshall, Unmarshaller,
};
use lnpbp::chain::Chain;
use microservices::esb::{self, Handler};
use monero::{cryptonote::hash::keccak_256, PrivateKey, ViewPair};
use request::{Commit, InitSwap, Params, Reveal, TakeCommit, Tx};

pub fn run(
    config: ServiceConfig,
    swap_id: SwapId,
    public_offer: PublicOffer<BtcXmr>,
    local_trade_role: TradeRole,
) -> Result<(), Error> {
    let Offer {
        cancel_timelock,
        punish_timelock,
        maker_role, // SwapRole of maker (Alice or Bob)
        network,
        accordant_amount: monero_amount,
        arbitrating_amount: bitcoin_amount,
        ..
    } = public_offer.offer;
    // alice or bob
    let local_swap_role = match local_trade_role {
        TradeRole::Maker => maker_role,
        TradeRole::Taker => maker_role.other(),
    };

    let init_state = match local_swap_role {
        SwapRole::Alice => State::Alice(AliceState::StartA {
            local_trade_role,
            public_offer,
        }),
        SwapRole::Bob => State::Bob(BobState::StartB {
            local_trade_role,
            public_offer,
        }),
    };
    let sweep_monero_thr = 10;
    info!(
        "{}: {}",
        "Starting swap".to_string().bright_green_bold(),
        format!("{:#x}", swap_id).addr()
    );
    info!(
        "{} | Initial state: {}",
        swap_id.bright_blue_italic(),
        init_state.bright_white_bold()
    );

    let temporal_safety = TemporalSafety {
        cancel_timelock: cancel_timelock.as_u32(),
        punish_timelock: punish_timelock.as_u32(),
        btc_finality_thr: 1,
        race_thr: 3,
        xmr_finality_thr: 1,
        sweep_monero_thr,
    };

    temporal_safety.valid_params()?;
    let tasks = SyncerTasks {
        counter: 0,
        watched_addrs: none!(),
        watched_txs: none!(),
        retrieving_txs: none!(),
        sweeping_addr: none!(),
        txids: none!(),
        final_txs: none!(),
    };
    let syncer_state = SyncerState {
        swap_id,
        tasks,
        monero_height: 0,
        bitcoin_height: 0,
        confirmation_bound: 50000,
        lock_tx_confs: None,
        cancel_tx_confs: None,
        network,
        bitcoin_syncer: ServiceId::Syncer(Coin::Bitcoin, network),
        monero_syncer: ServiceId::Syncer(Coin::Monero, network),
        monero_amount,
        bitcoin_amount,
        awaiting_funding: false,
    };

    let runtime = Runtime {
        swap_id,
        identity: ServiceId::Swap(swap_id),
        peer_service: ServiceId::Loopback,
        state: init_state,
        maker_peer: None,
        started: SystemTime::now(),
        syncer_state,
        temporal_safety,
        enquirer: None,
        storage: Box::new(storage::DiskDriver::init(
            swap_id,
            Box::new(storage::DiskConfig {
                path: Default::default(),
            }),
        )?),
        pending_requests: none!(),
        txs: none!(),
    };
    let broker = false;
    Service::run(config, runtime, broker)
}

// FIXME: State enum should carry over the data that is accumulated over time,
// and corresponding lines should be removed from Runtime
pub struct Runtime {
    swap_id: SwapId,
    identity: ServiceId,
    peer_service: ServiceId,
    state: State,
    maker_peer: Option<NodeAddr>,
    started: SystemTime,
    enquirer: Option<ServiceId>,
    syncer_state: SyncerState,
    temporal_safety: TemporalSafety,
    pending_requests: HashMap<ServiceId, Vec<PendingRequest>>, // FIXME Something more meaningful than ServiceId to index
    txs: HashMap<TxLabel, bitcoin::Transaction>,
    #[allow(dead_code)]
    storage: Box<dyn storage::Driver>,
}

struct TemporalSafety {
    cancel_timelock: BlockHeight,
    punish_timelock: BlockHeight,
    race_thr: BlockHeight,
    btc_finality_thr: BlockHeight,
    xmr_finality_thr: BlockHeight,
    sweep_monero_thr: BlockHeight,
}

type BlockHeight = u32;

impl TemporalSafety {
    /// check if temporal params are in correct order
    fn valid_params(&self) -> Result<(), Error> {
        let btc_finality = self.btc_finality_thr;
        // let xmr_finality = self.xmr_finality_thr;
        let cancel = self.cancel_timelock;
        let punish = self.punish_timelock;
        let race = self.race_thr;
        if btc_finality < cancel
            && cancel < punish
            && btc_finality < race
            && punish > race
            && cancel > race
        // && btc_finality < xmr_finality
        {
            Ok(())
        } else {
            Err(Error::Farcaster(s!(
                "unsafe and invalid temporal parameters, timelocks, race and tx finality params"
            )))
        }
    }
    /// returns whether tx is final given the finality threshold set for the chain
    fn final_tx(&self, confs: u32, coin: Coin) -> bool {
        let finality_thr = match coin {
            Coin::Bitcoin => self.btc_finality_thr,
            Coin::Monero => self.xmr_finality_thr,
        };
        confs >= finality_thr
    }
    /// lock must be final, cancel cannot be raced, add + 1 to offset initial lock confirmation
    fn stop_funding_before_cancel(&self, lock_confirmations: u32) -> bool {
        self.final_tx(lock_confirmations, Coin::Bitcoin)
            && lock_confirmations > (self.cancel_timelock - self.race_thr + 1)
    }
    /// lock must be final, valid after lock_minedblock + cancel_timelock
    fn valid_cancel(&self, lock_confirmations: u32) -> bool {
        self.final_tx(lock_confirmations, Coin::Bitcoin)
            && lock_confirmations >= self.cancel_timelock
    }
    /// lock must be final, but buy shall not be raced with cancel
    fn safe_buy(&self, lock_confirmations: u32) -> bool {
        self.final_tx(lock_confirmations, Coin::Bitcoin)
            && lock_confirmations <= (self.cancel_timelock - self.race_thr)
    }
    /// cancel must be final, but refund shall not be raced with punish
    fn safe_refund(&self, cancel_confirmations: u32) -> bool {
        self.final_tx(cancel_confirmations, Coin::Bitcoin)
            && cancel_confirmations <= (self.punish_timelock - self.race_thr)
    }
    fn valid_punish(&self, cancel_confirmations: u32) -> bool {
        self.final_tx(cancel_confirmations, Coin::Bitcoin)
            && cancel_confirmations >= self.punish_timelock
    }
}

struct SyncerTasks {
    counter: u32,
    watched_txs: HashMap<TaskId, TxLabel>,
    final_txs: HashMap<TxLabel, bool>,
    watched_addrs: HashMap<TaskId, TxLabel>,
    retrieving_txs: HashMap<TaskId, (TxLabel, Task)>,
    sweeping_addr: Option<TaskId>,
    // external address: needed to subscribe for buy (bob) or refund (alice) address_txs
    txids: HashMap<TxLabel, Txid>,
}

impl SyncerTasks {
    fn new_taskid(&mut self) -> TaskId {
        self.counter += 1;
        TaskId(self.counter)
    }
}

struct SyncerState {
    swap_id: SwapId,
    tasks: SyncerTasks,
    bitcoin_height: u64,
    monero_height: u64,
    confirmation_bound: u32,
    lock_tx_confs: Option<Request>,
    cancel_tx_confs: Option<Request>,
    network: farcaster_core::blockchain::Network,
    bitcoin_syncer: ServiceId,
    monero_syncer: ServiceId,
    monero_amount: monero::Amount,
    bitcoin_amount: bitcoin::Amount,
    awaiting_funding: bool,
}

#[derive(Display, Clone)]
pub enum AliceState {
    // #[display("Start: {0:#?} {1:#?}")]
    #[display("Start")]
    StartA {
        local_trade_role: TradeRole,
        public_offer: PublicOffer<BtcXmr>,
    }, // local, both
    // #[display("Commit: {0}")]
    #[display("Commit")]
    CommitA {
        local_trade_role: TradeRole,
        local_params: Params,
        remote_params: Option<Params>,
        local_commit: Commit,
        remote_commit: Option<Commit>,
    }, // local, local, local, remote
    // #[display("Reveal: {0:#?}")]
    #[display("Reveal")]
    RevealA {
        local_params: Params,
        remote_commit: Commit,
        remote_params: Option<Params>,
    }, // local, remote, remote
    #[display("RefundSigs(xmr_locked({xmr_locked}), buy_pub({buy_published}), cancel_seen({cancel_seen}), refund_seen({refund_seen}))")]
    RefundSigA {
        xmr_locked: bool,
        buy_published: bool,
        cancel_seen: bool,
        refund_seen: bool,
        remote_params: Params,
        local_params: Params,
    },
    #[display("Finish({0})")]
    FinishA(Outcome),
}

#[derive(Display, Clone)]
pub enum BobState {
    // #[display("Start {0:#?} {1:#?}")]
    #[display("Start")]
    StartB {
        local_trade_role: TradeRole,
        public_offer: PublicOffer<BtcXmr>,
    }, // local, both
    // #[display("Commit {0} {1}")]
    #[display("Commit")]
    CommitB {
        local_trade_role: TradeRole,
        local_params: Params,
        remote_params: Option<Params>,
        local_commit: Commit,
        remote_commit: Option<Commit>,
        b_address: bitcoin::Address,
    },
    // #[display("Reveal: {0:#?}")]
    #[display("Reveal")]
    RevealB {
        local_params: Params,
        remote_commit: Commit,
        b_address: bitcoin::Address,
        local_trade_role: TradeRole,
        remote_params: Option<Params>,
    }, // local, remote, local, ..missing, remote
    // #[display("CoreArb: {0:#?}")]
    #[display("CoreArb")]
    CorearbB {
        local_params: Params,
        cancel_seen: bool,
        remote_params: Params,
    }, // lock (not signed), cancel_seen, remote
    #[display("BuySig")]
    BuySigB { buy_tx_seen: bool },
    #[display("Finish({0})")]
    FinishB(Outcome),
}

#[derive(Display, Clone)]
#[display(inner)]
pub enum State {
    #[display("AliceState({0})")]
    Alice(AliceState),
    #[display("BobState({0})")]
    Bob(BobState),
}

// The state impl is not public and may contain code not used yet, we can relax the linter and
// allow dead code.
#[allow(dead_code)]
impl State {
    fn swap_role(&self) -> SwapRole {
        match self {
            State::Alice(_) => SwapRole::Alice,
            State::Bob(_) => SwapRole::Bob,
        }
    }
    fn remote_params(&self) -> Option<Params> {
        match self {
            State::Alice(AliceState::CommitA { remote_params, .. })
            | State::Alice(AliceState::RevealA { remote_params, .. })
            | State::Bob(BobState::CommitB { remote_params, .. })
            | State::Bob(BobState::RevealB { remote_params, .. }) => remote_params.clone(),

            State::Alice(AliceState::RefundSigA { remote_params, .. })
            | State::Bob(BobState::CorearbB { remote_params, .. }) => Some(remote_params.clone()),

            _ => None,
        }
    }
    fn sup_remote_params(&mut self, params: Params) -> bool {
        match self {
            State::Alice(AliceState::CommitA { remote_params, .. })
            | State::Alice(AliceState::RevealA { remote_params, .. })
            | State::Bob(BobState::CommitB { remote_params, .. })
            | State::Bob(BobState::RevealB { remote_params, .. })
                if remote_params.is_none() =>
            {
                *remote_params = Some(params);
                true
            }
            _ => false,
        }
    }
    fn a_xmr_locked(&self) -> bool {
        if let State::Alice(AliceState::RefundSigA { xmr_locked, .. }) = self {
            *xmr_locked
        } else {
            false
        }
    }
    fn a_buy_published(&self) -> bool {
        if let State::Alice(AliceState::RefundSigA { buy_published, .. }) = self {
            *buy_published
        } else {
            false
        }
    }
    fn a_refund_seen(&self) -> bool {
        if let State::Alice(AliceState::RefundSigA { refund_seen, .. }) = self {
            *refund_seen
        } else {
            false
        }
    }
    fn cancel_seen(&self) -> bool {
        if let State::Bob(BobState::CorearbB { cancel_seen, .. })
        | State::Alice(AliceState::RefundSigA { cancel_seen, .. }) = self
        {
            *cancel_seen
        } else {
            false
        }
    }
    fn sup_cancel_seen(&mut self) -> bool {
        match self {
            State::Alice(AliceState::RefundSigA { cancel_seen, .. })
            | State::Bob(BobState::CorearbB { cancel_seen, .. }) => {
                *cancel_seen = true;
                true
            }
            _ => false,
        }
    }
    fn b_core_arb(&self) -> bool {
        matches!(self, State::Bob(BobState::CorearbB { .. }))
    }
    fn b_buy_sig(&self) -> bool {
        matches!(self, State::Bob(BobState::BuySigB { .. }))
    }
    fn remote_commit(&self) -> Option<&Commit> {
        match self {
            State::Alice(AliceState::CommitA { remote_commit, .. })
            | State::Bob(BobState::CommitB { remote_commit, .. }) => remote_commit.as_ref(),
            State::Alice(AliceState::RevealA { remote_commit, .. })
            | State::Bob(BobState::RevealB { remote_commit, .. }) => Some(remote_commit),
            _ => None,
        }
    }
    fn local_params(&self) -> Option<&Params> {
        match self {
            State::Alice(AliceState::CommitA { local_params, .. })
            | State::Bob(BobState::CommitB { local_params, .. })
            | State::Alice(AliceState::RevealA { local_params, .. })
            | State::Bob(BobState::RevealB { local_params, .. })
            | State::Bob(BobState::CorearbB { local_params, .. })
            | State::Alice(AliceState::RefundSigA { local_params, .. }) => Some(local_params),
            _ => None,
        }
    }
    fn public_offer(&self) -> Option<&PublicOffer<BtcXmr>> {
        match self {
            State::Alice(AliceState::StartA { public_offer, .. })
            | State::Bob(BobState::StartB { public_offer, .. }) => Some(public_offer),
            _ => None,
        }
    }
    fn b_address(&self) -> Option<&bitcoin::Address> {
        match self {
            State::Bob(BobState::CommitB { b_address, .. })
            | State::Bob(BobState::RevealB { b_address, .. }) => Some(b_address),
            _ => None,
        }
    }
    fn local_commit(&self) -> Option<&Commit> {
        match self {
            State::Bob(BobState::CommitB { local_commit, .. })
            | State::Alice(AliceState::CommitA { local_commit, .. }) => Some(local_commit),
            _ => None,
        }
    }
    fn commit(&self) -> bool {
        matches!(
            self,
            State::Alice(AliceState::CommitA { .. }) | State::Bob(BobState::CommitB { .. })
        )
    }
    fn reveal(&self) -> bool {
        matches!(
            self,
            State::Alice(AliceState::RevealA { .. }) | State::Bob(BobState::RevealB { .. })
        )
    }
    fn a_refundsig(&self) -> bool {
        matches!(self, State::Alice(AliceState::RefundSigA { .. }))
    }
    fn b_buy_tx_seen(&self) -> bool {
        if !self.b_buy_sig() {
            return false;
        }
        match self {
            State::Bob(BobState::BuySigB { buy_tx_seen }) => *buy_tx_seen,
            _ => unreachable!("conditional early return"),
        }
    }
    /// returns whether safe to cancel given swap role & current stage of swap protocol
    fn safe_cancel(&self) -> bool {
        if self.finish() || self.cancel_seen() || self.a_refund_seen() {
            return false;
        }
        match self.swap_role() {
            SwapRole::Alice => self.a_refundsig() && !self.a_buy_published() && !self.cancel_seen(),
            SwapRole::Bob => {
                (self.b_core_arb() || self.b_buy_sig())
                    && !self.b_buy_tx_seen()
                    && !self.cancel_seen()
            }
        }
    }
    fn start(&self) -> bool {
        matches!(
            self,
            State::Alice(AliceState::StartA { .. }) | State::Bob(BobState::StartB { .. })
        )
    }
    fn finish(&self) -> bool {
        matches!(
            self,
            State::Alice(AliceState::FinishA(..)) | State::Bob(BobState::FinishB(..))
        )
    }
    fn trade_role(&self) -> Option<TradeRole> {
        match self {
            State::Alice(AliceState::StartA {
                local_trade_role, ..
            })
            | State::Bob(BobState::StartB {
                local_trade_role, ..
            })
            | State::Alice(AliceState::CommitA {
                local_trade_role, ..
            })
            | State::Bob(BobState::CommitB {
                local_trade_role, ..
            })
            | State::Bob(BobState::RevealB {
                local_trade_role, ..
            }) => Some(*local_trade_role),
            _ => None,
        }
    }
    fn sup_start_to_commit(
        self,
        local_commit: Commit,
        local_params: Params,
        funding_address: Option<bitcoin::Address>,
        remote_commit: Option<Commit>,
    ) -> Self {
        if !self.start() {
            error!("Not on Start state, not updating state");
            return self;
        }
        let remote_params = None;
        match (self, funding_address) {
            (State::Bob(BobState::StartB{local_trade_role, ..}), Some(b_address)) => {
                State::Bob(BobState::CommitB {
                        local_trade_role,
                        local_params,
                        local_commit,
                        remote_commit,
                        remote_params,
                        b_address,
                    },
                )
            }
            (State::Alice(AliceState::StartA{local_trade_role, ..}), None) => {
                State::Alice(AliceState::CommitA{
                    local_trade_role,
                    local_params,
                    local_commit,
                    remote_commit,
                    remote_params,
                })

            }
            _ => unreachable!(
                "state conditional enforces state is Start: Expects Start state, and funding_address"
            ),
        }
    }
    fn sup_commit_to_reveal(self) -> Self {
        if !self.commit() {
            error!("Not on Commit state, not updating state");
            return self;
        }
        if self.remote_commit().is_none() {
            error!("remote commit should be set already");
            return self;
        }
        match self {
            State::Alice(AliceState::CommitA {
                local_params,
                remote_commit: Some(remote_commit),
                remote_params,
                ..
            }) => State::Alice(AliceState::RevealA {
                local_params,
                remote_commit,
                remote_params,
            }),

            State::Bob(BobState::CommitB {
                local_params,
                remote_commit: Some(remote_commit),
                local_trade_role,
                remote_params,
                b_address,
                ..
            }) => State::Bob(BobState::RevealB {
                local_params,
                remote_commit,
                b_address,
                local_trade_role,
                remote_params,
            }),

            _ => unreachable!("checked state on pattern to be Commit"),
        }
    }
    fn t_sup_remote_commit(&mut self, commit: Commit) -> bool {
        if !self.commit() {
            error!("Not on Commit state, not updating state");
            return false;
        }
        if self.remote_commit().is_some() {
            error!("remote commit already set");
            return false;
        }

        match self {
            State::Alice(AliceState::CommitA { remote_commit, .. })
            | State::Bob(BobState::CommitB { remote_commit, .. }) => {
                *remote_commit = Some(commit);
            }
            _ => unreachable!("checked state on pattern to be Commit"),
        }
        true
    }

    /// Update Bob BuySig state from XMR unlocked to locked state
    fn b_sup_buysig_buy_tx_seen(&mut self) {
        if !self.b_buy_sig() {
            error!(
                "Wrong state, not updating. Expected BuySig, found {}",
                &*self
            );
            return;
        } else if self.b_buy_tx_seen() {
            error!("Buy tx was previously seen, not updating state");
            return;
        }
        match self {
            State::Bob(BobState::BuySigB { buy_tx_seen }) if !(*buy_tx_seen) => *buy_tx_seen = true,
            _ => unreachable!("checked state"),
        }
    }
    /// Update Alice RefundSig state from XMR unlocked to locked state
    fn a_sup_refundsig_xmrlocked(&mut self) -> bool {
        if let State::Alice(AliceState::RefundSigA { xmr_locked, .. }) = self {
            if !*xmr_locked {
                trace!("setting xmr_locked");
                *xmr_locked = true;
                true
            } else {
                trace!("xmr_locked was already set to true");
                false
            }
        } else {
            error!("Not on RefundSig state");
            false
        }
    }
    fn a_sup_refundsig_refund_seen(&mut self) -> bool {
        if let State::Alice(AliceState::RefundSigA { refund_seen, .. }) = self {
            if !*refund_seen {
                trace!("setting refund_seen");
                *refund_seen = true;
                true
            } else {
                error!("refund_seen was already set to true");
                false
            }
        } else {
            error!("Not on RefundSig state");
            false
        }
    }
}

impl CtlServer for Runtime {}

impl esb::Handler<ServiceBus> for Runtime {
    type Request = Request;
    type Error = Error;

    fn identity(&self) -> ServiceId {
        self.identity.clone()
    }

    fn handle(
        &mut self,
        endpoints: &mut Endpoints,
        bus: ServiceBus,
        source: ServiceId,
        request: Request,
    ) -> Result<(), Self::Error> {
        match bus {
            ServiceBus::Msg => self.handle_rpc_msg(endpoints, source, request),
            ServiceBus::Ctl => self.handle_rpc_ctl(endpoints, source, request),
            _ => Err(Error::NotSupported(ServiceBus::Bridge, request.get_type())),
        }
    }

    fn handle_err(&mut self, _: &mut Endpoints, _: esb::Error<ServiceId>) -> Result<(), Error> {
        // We do nothing and do not propagate error; it's already being reported
        // with `error!` macro by the controller. If we propagate error here
        // this will make whole daemon panic
        Ok(())
    }
}

impl SyncerState {
    fn task_lifetime(&self, coin: Coin) -> u64 {
        let height = self.height(coin);
        if height > 0 {
            height + 500
        } else {
            u64::MAX
        }
    }
    fn bitcoin_syncer(&self) -> ServiceId {
        self.bitcoin_syncer.clone()
    }
    fn monero_syncer(&self) -> ServiceId {
        self.monero_syncer.clone()
    }
    fn height(&self, coin: Coin) -> u64 {
        match coin {
            Coin::Bitcoin => self.bitcoin_height,
            Coin::Monero => self.monero_height,
        }
    }
    fn handle_height_change(&mut self, new_height: u64, coin: Coin) {
        let height = match coin {
            Coin::Bitcoin => &mut self.bitcoin_height,
            Coin::Monero => &mut self.monero_height,
        };
        if &new_height > height {
            debug!("{} new height {}", coin, &new_height);
            *height = new_height;
        } else {
            warn!("block height did not increment, maybe syncer sends multiple events");
        }
    }
    fn watch_tx_btc(&mut self, txid: Txid, tx_label: TxLabel) -> Task {
        let id = self.tasks.new_taskid();
        self.tasks.watched_txs.insert(id, tx_label);
        info!(
            "{} | Watching {} transaction ({})",
            self.swap_id.bright_blue_italic(),
            tx_label.bright_white_bold(),
            txid.bright_yellow_italic()
        );
        Task::WatchTransaction(WatchTransaction {
            id,
            lifetime: self.task_lifetime(Coin::Bitcoin),
            hash: txid.to_vec(),
            confirmation_bound: self.confirmation_bound,
        })
    }
    fn is_watched_tx(&self, tx_label: &TxLabel) -> bool {
        self.tasks.watched_txs.values().any(|tx| tx == tx_label)
    }
    fn watch_tx_xmr(&mut self, hash: Vec<u8>, tx_label: TxLabel) -> Task {
        let id = self.tasks.new_taskid();
        self.tasks.watched_txs.insert(id, tx_label);
        info!(
            "{} | Watching {} transaction ({})",
            self.swap_id.bright_blue_italic(),
            tx_label.bright_white_bold(),
            hex::encode(&hash).bright_yellow_italic(),
        );
        debug!("Watching transaction {} with {}", hex::encode(&hash), id);
        Task::WatchTransaction(WatchTransaction {
            id,
            lifetime: self.task_lifetime(Coin::Monero),
            hash,
            confirmation_bound: self.confirmation_bound,
        })
    }
    fn retrieve_tx_btc(&mut self, txid: Txid, tx_label: TxLabel) -> Task {
        let id = self.tasks.new_taskid();
        let task = Task::GetTx(GetTx {
            id,
            hash: txid.to_vec(),
        });
        self.tasks
            .retrieving_txs
            .insert(id, (tx_label, task.clone()));
        task
    }
    fn watch_addr_btc(&mut self, script_pubkey: Script, tx_label: TxLabel) -> Task {
        let id = self.tasks.new_taskid();
        let from_height = self.from_height(Coin::Bitcoin, 6);
        self.tasks.watched_addrs.insert(id, tx_label);
        info!(
            "{} | Watching {} transaction with scriptPubkey: {}",
            self.swap_id.bright_blue_italic(),
            tx_label.bright_white_bold(),
            script_pubkey.asm().bright_blue_italic()
        );
        let addendum = BtcAddressAddendum {
            address: None,
            from_height,
            script_pubkey,
        };
        Task::WatchAddress(WatchAddress {
            id,
            lifetime: self.task_lifetime(Coin::Bitcoin),
            addendum: AddressAddendum::Bitcoin(addendum),
            include_tx: Boolean::True,
        })
    }

    fn is_watched_addr(&self, tx_label: &TxLabel) -> bool {
        self.tasks.watched_addrs.values().any(|tx| tx == tx_label)
    }
    fn from_height(&self, coin: Coin, delta: u64) -> u64 {
        let height = self.height(coin);
        let delta = if height > delta { delta } else { height };
        height - delta
    }

    fn watch_addr_xmr(
        &mut self,
        spend: monero::PublicKey,
        view: monero::PrivateKey,
        tx_label: TxLabel,
    ) -> Task {
        debug!(
            "{} | Address's secret view key for {}: {}",
            self.swap_id.bright_blue_italic(),
            tx_label.bright_white_bold(),
            view.bright_white_italic()
        );
        debug!(
            "{} | Address's public spend key for {}: {}",
            self.swap_id.bright_blue_italic(),
            tx_label.bright_white_bold(),
            spend.bright_white_italic()
        );
        let viewpair = monero::ViewPair { spend, view };
        let address = monero::Address::from_viewpair(self.network.into(), &viewpair);
        let from_height = self.from_height(Coin::Monero, 20);
        let addendum = AddressAddendum::Monero(XmrAddressAddendum {
            spend_key: spend,
            view_key: view,
            from_height,
        });

        let id = self.tasks.new_taskid();
        self.tasks.watched_addrs.insert(id, tx_label);

        info!(
            "{} | Watching {} on address {}",
            self.swap_id.bright_blue_italic(),
            tx_label.bright_white_bold(),
            address
        );

        let watch_addr = WatchAddress {
            id,
            lifetime: self.task_lifetime(Coin::Monero),
            addendum,
            include_tx: Boolean::False,
        };
        Task::WatchAddress(watch_addr)
    }
    fn sweep_xmr(
        &mut self,
        view_key: monero::PrivateKey,
        spend_key: monero::PrivateKey,
        address: monero::Address,
        from_height: Option<u64>,
        minimum_balance: monero::Amount,
    ) -> Task {
        let id = self.tasks.new_taskid();
        self.tasks.sweeping_addr = Some(id);
        let lifetime = self.task_lifetime(Coin::Monero);
        let addendum = SweepAddressAddendum::Monero(SweepXmrAddress {
            view_key,
            spend_key,
            address,
            minimum_balance,
        });
        let sweep_task = SweepAddress {
            id,
            lifetime,
            addendum,
            from_height,
        };
        Task::SweepAddress(sweep_task)
    }

    fn acc_lock_watched(&self) -> bool {
        self.tasks
            .watched_addrs
            .values()
            .any(|&x| x == TxLabel::AccLock)
    }
    fn handle_tx_confs(
        &mut self,
        id: &TaskId,
        confirmations: &Option<u32>,
        swapid: SwapId,
        finality_thr: u32,
    ) {
        if let Some(txlabel) = self.tasks.watched_txs.get(id) {
            if !self.tasks.final_txs.contains_key(txlabel)
                && confirmations.is_some()
                && confirmations.unwrap() >= finality_thr
            {
                info!(
                    "{} | Tx {} {} with {} {}",
                    self.swap_id.bright_blue_italic(),
                    txlabel.bright_white_bold(),
                    "final".bright_green_bold(),
                    confirmations.unwrap().bright_green_bold(),
                    "confirmations".bright_green_bold()
                );
                self.tasks.final_txs.insert(*txlabel, true);
            } else if self.tasks.final_txs.contains_key(txlabel) {
                debug!(
                    "{} | Tx {} {} with {} {}",
                    self.swap_id.bright_blue_italic(),
                    txlabel.bright_white_bold(),
                    "final".bright_green_bold(),
                    confirmations.unwrap().bright_green_bold(),
                    "confirmations".bright_green_bold()
                );
            } else {
                match confirmations {
                    Some(0) => {
                        info!(
                            "{} | Tx {} on mempool but hasn't been mined",
                            swapid.bright_blue_italic(),
                            txlabel.bright_white_bold()
                        );
                    }
                    Some(confs) => {
                        info!(
                            "{} | Tx {} mined with {} {}",
                            swapid.bright_blue_italic(),
                            txlabel.bright_white_bold(),
                            confs.bright_green_bold(),
                            "confirmations".bright_green_bold(),
                        )
                    }
                    None => {
                        info!(
                            "{} | Tx {} not on the mempool",
                            swapid.bright_blue_italic(),
                            txlabel.bright_white_bold()
                        );
                    }
                }
            }
        } else {
            error!(
                "received event with unknown transaction and task id {}",
                &id
            )
        }
    }
}
impl Runtime {
    fn send_peer(&self, endpoints: &mut Endpoints, msg: request::Msg) -> Result<(), Error> {
        trace!("sending peer message {}", msg.bright_yellow_bold());
        endpoints.send_to(
            ServiceBus::Msg,
            self.identity(),
            self.peer_service.clone(), // = ServiceId::Loopback
            Request::Protocol(msg),
        )?;
        Ok(())
    }

    fn swap_id(&self) -> SwapId {
        match self.identity {
            ServiceId::Swap(swap_id) => swap_id,
            _ => {
                unreachable!("not ServiceId::Swap")
            }
        }
    }

    fn state_update(&mut self, endpoints: &mut Endpoints, next_state: State) -> Result<(), Error> {
        let msg = format!(
            "State transition: {} -> {}",
            self.state.bright_white_bold(),
            next_state.bright_white_bold()
        );
        info!("{} | {}", self.swap_id.bright_blue_italic(), &msg);
        self.state = next_state;
        self.report_success_to(endpoints, self.enquirer.clone(), Some(msg))?;
        Ok(())
    }

    fn broadcast(
        &mut self,
        tx: bitcoin::Transaction,
        tx_label: TxLabel,
        endpoints: &mut Endpoints,
    ) -> Result<(), Error> {
        let req = Request::SyncerTask(Task::BroadcastTransaction(BroadcastTransaction {
            id: self.syncer_state.tasks.new_taskid(),
            tx: bitcoin::consensus::serialize(&tx),
        }));

        info!(
            "{} | Broadcasting {} tx ({})",
            self.swap_id.bright_blue_italic(),
            tx_label.bright_white_bold(),
            tx.txid().bright_yellow_italic()
        );
        Ok(endpoints.send_to(
            ServiceBus::Ctl,
            self.identity(),
            self.syncer_state.bitcoin_syncer(),
            req,
        )?)
    }

    fn handle_rpc_msg(
        &mut self,
        endpoints: &mut Endpoints,
        source: ServiceId,
        request: Request,
    ) -> Result<(), Error> {
        if self.peer_service != source {
            return Err(Error::Farcaster(format!(
                "{}: expected {}, found {}",
                "Incorrect peer connection", self.peer_service, source
            )));
        }
        let msg_bus = ServiceBus::Msg;
        match &request {
            Request::Protocol(msg) => {
                if msg.swap_id() != self.swap_id() {
                    return Err(Error::Farcaster(format!(
                        "{}: expected {}, found {}",
                        "Incorrect swap_id ",
                        self.swap_id(),
                        msg.swap_id(),
                    )));
                }
                match &msg {
                    // we are taker and the maker committed, now we reveal after checking
                    // whether we're Bob or Alice and that we're on a compatible state
                    Msg::MakerCommit(remote_commit)
                        if self.state.commit()
                            && self.state.trade_role() == Some(TradeRole::Taker)
                            && self.state.remote_commit().is_none() =>
                    {
                        trace!("received remote commitment");
                        self.state.t_sup_remote_commit(remote_commit.clone());

                        if self.state.swap_role() == SwapRole::Bob {
                            let addr = self
                                .state
                                .b_address()
                                .cloned()
                                .expect("address available at CommitB");
                            let txlabel = TxLabel::Funding;
                            if !self.syncer_state.is_watched_addr(&txlabel) {
                                let task = self
                                    .syncer_state
                                    .watch_addr_btc(addr.script_pubkey(), txlabel);
                                self.send_ctl(
                                    endpoints,
                                    self.syncer_state.bitcoin_syncer(),
                                    Request::SyncerTask(task),
                                )?;
                            }
                        }

                        trace!("Watch height bitcoin");
                        let watch_height_bitcoin = Task::WatchHeight(WatchHeight {
                            id: self.syncer_state.tasks.new_taskid(),
                            lifetime: self.syncer_state.task_lifetime(Coin::Bitcoin),
                        });
                        endpoints.send_to(
                            ServiceBus::Ctl,
                            self.identity(),
                            self.syncer_state.bitcoin_syncer(),
                            Request::SyncerTask(watch_height_bitcoin),
                        )?;

                        trace!("Watch height monero");
                        let watch_height_monero = Task::WatchHeight(WatchHeight {
                            id: self.syncer_state.tasks.new_taskid(),
                            lifetime: self.syncer_state.task_lifetime(Coin::Monero),
                        });
                        endpoints.send_to(
                            ServiceBus::Ctl,
                            self.identity(),
                            self.syncer_state.monero_syncer(),
                            Request::SyncerTask(watch_height_monero),
                        )?;
                        self.send_wallet(msg_bus, endpoints, request)?;
                    }
                    Msg::TakerCommit(_) => {
                        unreachable!(
                            "msg handled by farcasterd/walletd, and indirectly here by \
                             Ctl Request::MakeSwap"
                        )
                    }
                    Msg::Reveal(Reveal::Proof(_)) => {
                        // These messages are saved as pending if Bob and then forwarded once the
                        // parameter reveal forward is triggered. If Alice, send immediately.
                        match self.state.swap_role() {
                            SwapRole::Bob => {
                                let pending_request = PendingRequest {
                                    request,
                                    dest: ServiceId::Wallet,
                                    bus_id: ServiceBus::Msg,
                                };
                                trace!("Added pending request to be forwarded later",);
                                if self
                                    .pending_requests
                                    .insert(ServiceId::Wallet, vec![pending_request])
                                    .is_some()
                                {
                                    error!(
                                        "Pending requests already existed prior to Reveal::Proof!"
                                    )
                                }
                            }
                            SwapRole::Alice => {
                                debug!("Alice: forwarding reveal");
                                trace!(
                                    "sending request {} to {} on bus {}",
                                    &request,
                                    &ServiceId::Wallet,
                                    &ServiceBus::Msg
                                );
                                self.send_wallet(msg_bus, endpoints, request)?
                            }
                        }
                    }
                    // bob and alice
                    // store parameters from counterparty if we have not received them yet.
                    // if we're maker, also reveal to taker if their commitment is valid.
                    Msg::Reveal(reveal)
                        if self.state.remote_commit().is_some()
                            && (self.state.commit() || self.state.reveal()) =>
                    {
                        // TODO: since we're not actually revealing, find other name for
                        // intermediary state

                        let remote_commit = self.state.remote_commit().cloned().unwrap();

                        if let Ok(remote_params_candidate) =
                            remote_params_candidate(reveal, remote_commit)
                        {
                            debug!("{:?} sets remote_params", self.state.swap_role());
                            self.state.sup_remote_params(remote_params_candidate);
                        }

                        // Specific to swap roles
                        // pass request on to wallet daemon so that it can set remote params
                        match self.state.swap_role() {
                            // validated state above, no need to check again
                            SwapRole::Alice => {
                                // Alice already sends RevealProof immediately, so only have to
                                // forward Reveal now
                                trace!(
                                    "sending request {} to {} on bus {}",
                                    &request,
                                    &ServiceId::Wallet,
                                    &ServiceBus::Msg
                                );
                                self.send_wallet(msg_bus, endpoints, request)?
                            }
                            SwapRole::Bob => {
                                // sending this request will initialize the
                                // arbitrating setup, that can be only performed
                                // after the funding tx was seen
                                let pending_request = PendingRequest {
                                    request,
                                    dest: ServiceId::Wallet,
                                    bus_id: ServiceBus::Msg,
                                };

                                trace!(
                                    "This pending request will be called later: {:?}",
                                    &pending_request
                                );
                                let pending_requests = self.pending_requests.get_mut(&ServiceId::Wallet)
                                    .expect("should already have received Reveal::Proof, so this key should exist.");
                                if pending_requests.len() != 1 {
                                    error!("should have a single pending Reveal::Proof only FIXME")
                                }
                                pending_requests.push(pending_request);

                                if let Some(address) = self.state.b_address().cloned() {
                                    let swap_id = self.swap_id();
                                    let fees = bitcoin::Amount::from_sat(200); // FIXME
                                    let amount = self.syncer_state.bitcoin_amount + fees;
                                    info!(
                                        "{} | Send {} to {}",
                                        swap_id.bright_blue_italic(),
                                        amount.bright_green_bold(),
                                        address.addr(),
                                    );
                                    let req = Request::FundingInfo(FundingInfo::Bitcoin(
                                        BitcoinFundingInfo {
                                            swap_id,
                                            address,
                                            amount,
                                        },
                                    ));
                                    self.syncer_state.awaiting_funding = true;

                                    if let Some(enquirer) = self.enquirer.clone() {
                                        endpoints.send_to(
                                            ServiceBus::Ctl,
                                            self.identity(),
                                            enquirer,
                                            req,
                                        )?
                                    }
                                }
                            }
                        }

                        // up to here for both maker and taker, following only Maker

                        // if did not yet reveal, maker only. on the msg flow as
                        // of 2021-07-13 taker reveals first
                        if self.state.commit() && self.state.trade_role() == Some(TradeRole::Maker)
                        {
                            if let Some(addr) = self.state.b_address().cloned() {
                                let txlabel = TxLabel::Funding;
                                if !self.syncer_state.is_watched_addr(&txlabel) {
                                    let watch_addr_task = self
                                        .syncer_state
                                        .watch_addr_btc(addr.script_pubkey(), txlabel);
                                    self.send_ctl(
                                        endpoints,
                                        self.syncer_state.bitcoin_syncer(),
                                        Request::SyncerTask(watch_addr_task),
                                    )?;
                                }
                            }
                            trace!("Watch height bitcoin");
                            let watch_height_bitcoin = Task::WatchHeight(WatchHeight {
                                id: self.syncer_state.tasks.new_taskid(),
                                lifetime: self.syncer_state.task_lifetime(Coin::Bitcoin),
                            });
                            endpoints.send_to(
                                ServiceBus::Ctl,
                                self.identity(),
                                self.syncer_state.bitcoin_syncer(),
                                Request::SyncerTask(watch_height_bitcoin),
                            )?;

                            trace!("Watch height monero");
                            let watch_height_monero = Task::WatchHeight(WatchHeight {
                                id: self.syncer_state.tasks.new_taskid(),
                                lifetime: self.syncer_state.task_lifetime(Coin::Monero),
                            });
                            endpoints.send_to(
                                ServiceBus::Ctl,
                                self.identity(),
                                self.syncer_state.monero_syncer(),
                                Request::SyncerTask(watch_height_monero),
                            )?;
                        }
                    }
                    // alice receives, bob sends
                    Msg::CoreArbitratingSetup(CoreArbitratingSetup {
                        swap_id,
                        lock,
                        cancel,
                        refund,
                        ..
                    }) if self.state.swap_role() == SwapRole::Alice
                        && self.state.reveal()
                        && swap_id == &self.swap_id() =>
                    {
                        for (&tx, tx_label) in [lock, cancel, refund].iter().zip([
                            TxLabel::Lock,
                            TxLabel::Cancel,
                            TxLabel::Refund,
                        ]) {
                            let tx = tx.clone().extract_tx();
                            let txid = tx.txid();
                            if !self.syncer_state.is_watched_tx(&tx_label) {
                                let task = self.syncer_state.watch_tx_btc(txid, tx_label);
                                endpoints.send_to(
                                    ServiceBus::Ctl,
                                    self.identity(),
                                    self.syncer_state.bitcoin_syncer(),
                                    Request::SyncerTask(task),
                                )?;
                            }
                            if tx_label == TxLabel::Refund {
                                self.syncer_state.tasks.txids.insert(TxLabel::Refund, txid);
                            }
                        }
                        self.send_wallet(msg_bus, endpoints, request)?;
                    }
                    // bob receives, alice sends
                    Msg::RefundProcedureSignatures(_) if self.state.b_core_arb() => {
                        self.send_wallet(msg_bus, endpoints, request)?;
                    }
                    // alice receives, bob sends
                    Msg::BuyProcedureSignature(BuyProcedureSignature { buy, .. })
                        if self.state.a_refundsig() =>
                    {
                        // Alice verifies that she has sent refund procedure signatures before
                        // processing the buy signatures from Bob
                        let tx_label = TxLabel::Buy;
                        if !self.syncer_state.is_watched_tx(&tx_label) {
                            let txid = buy.clone().extract_tx().txid();
                            let task = self.syncer_state.watch_tx_btc(txid, tx_label);
                            endpoints.send_to(
                                ServiceBus::Ctl,
                                self.identity(),
                                self.syncer_state.bitcoin_syncer(),
                                Request::SyncerTask(task),
                            )?;
                        }
                        self.send_wallet(msg_bus, endpoints, request)?
                    }

                    // bob and alice
                    Msg::Abort(_) => {
                        return Err(Error::Farcaster("Abort not yet supported".to_string()))
                    }
                    Msg::Ping(_) | Msg::Pong(_) | Msg::PingPeer => {
                        unreachable!("ping/pong must remain in peerd, and unreachable in swapd")
                    }
                    request => error!("request not supported {}", request),
                }
            }
            _ => {
                error!("MSG RPC can be only used for forwarding farcaster protocol messages");
                return Err(Error::NotSupported(ServiceBus::Msg, request.get_type()));
            }
        }
        Ok(())
    }

    fn handle_rpc_ctl(
        &mut self,
        endpoints: &mut Endpoints,
        source: ServiceId,
        request: Request,
    ) -> Result<(), Error> {
        match (&request, &source) {

            (Request::Hello, _) => {
                info!(
                    "{} | Service {} daemon is now {}",
                    self.swap_id.bright_blue_italic(),
                    source.bright_green_bold(),
                    "connected"
                );
            }
            (_, ServiceId::Syncer(..)) if source == self.syncer_state.bitcoin_syncer || source == self.syncer_state.monero_syncer => {
            }
            (
                _,
                ServiceId::Farcasterd
                | ServiceId::Wallet
            ) => {}
            (Request::GetInfo, ServiceId::Client(_)) => {}
            _ => return Err(Error::Farcaster(
                "Permission Error: only Farcasterd, Wallet, Client and Syncer can can control swapd"
                    .to_string(),
            )),
        };

        match request {
            Request::Terminate if source == ServiceId::Farcasterd => {
                info!(
                    "{} | {}",
                    self.swap_id.bright_blue_italic(),
                    format!("Terminating {}", self.identity()).bright_white_bold()
                );
                std::process::exit(0);
            }
            Request::SweepXmrAddress(SweepXmrAddress {
                view_key,
                spend_key,
                address,
                minimum_balance,
                ..
            }) if source == ServiceId::Wallet => {
                let from_height = None; // will be set when sending out the request
                let task = self.syncer_state.sweep_xmr(
                    view_key,
                    spend_key,
                    address,
                    from_height,
                    minimum_balance,
                );
                let acc_confs_needs =
                    self.temporal_safety.sweep_monero_thr - self.temporal_safety.xmr_finality_thr;
                let sweep_block = self.syncer_state.height(Coin::Monero) + acc_confs_needs as u64;
                info!(
                    "{} | Tx {} needs {}, and has {} {}",
                    self.swap_id.bright_blue_italic(),
                    TxLabel::AccLock.bright_white_bold(),
                    "10 confirmations".bright_green_bold(),
                    (10 - acc_confs_needs).bright_green_bold(),
                    "confirmations".bright_green_bold(),
                );
                info!(
                    "{} | {} reaches your address {} around block {}",
                    self.swap_id.bright_blue_italic(),
                    Coin::Monero.bright_white_bold(),
                    address.bright_yellow_bold(),
                    sweep_block.bright_blue_bold(),
                );
                warn!(
                    "Peerd might crash, just ignore it, counterparty closed\
                       connection but you don't need it anymore!"
                );
                let request = Request::SyncerTask(task);
                let dest = self.syncer_state.monero_syncer();
                let pending_request = PendingRequest {
                    request,
                    dest: dest.clone(),
                    bus_id: ServiceBus::Ctl,
                };
                if self
                    .pending_requests
                    .insert(dest, vec![pending_request])
                    .is_some()
                {
                    error!("pending request for syncer already there")
                }
            }
            Request::TakeSwap(InitSwap {
                peerd,
                report_to,
                local_params,
                swap_id,
                remote_commit: None,
                funding_address, // Some(_) for Bob, None for Alice
            }) if self.state.start() => {
                if ServiceId::Swap(swap_id) != self.identity {
                    error!(
                        "{}: {}",
                        "This swapd instance is not reponsible for swap_id", swap_id
                    );
                    return Ok(());
                };
                self.peer_service = peerd.clone();
                self.enquirer = report_to.clone();

                if let ServiceId::Peer(ref addr) = peerd {
                    self.maker_peer = Some(addr.clone());
                }
                let local_commit =
                    self.taker_commit(endpoints, local_params.clone())
                        .map_err(|err| {
                            self.report_failure_to(
                                endpoints,
                                &report_to,
                                microservices::rpc::Failure {
                                    code: 0, // TODO: Create error type system
                                    info: err.to_string(),
                                },
                            )
                        })?;
                let next_state = self.state.clone().sup_start_to_commit(
                    local_commit.clone(),
                    local_params,
                    funding_address,
                    None,
                );
                let public_offer = self
                    .state
                    .public_offer()
                    .map(|offer| offer.to_string())
                    .expect("state Start has puboffer");
                let take_swap = TakeCommit {
                    commit: local_commit,
                    public_offer,
                    swap_id,
                };
                self.send_peer(endpoints, Msg::TakerCommit(take_swap))?;
                self.state_update(endpoints, next_state)?;
            }
            Request::Protocol(Msg::Reveal(reveal))
                if self.state.commit() && self.state.remote_commit().is_some() =>
            {
                let local_params = self
                    .state
                    .local_params()
                    .expect("commit state has local_params");
                let reveal_proof = Msg::Reveal(reveal);
                let swap_id = reveal_proof.swap_id();
                self.send_peer(endpoints, reveal_proof)?;
                trace!("sent reveal_proof to peerd");
                let reveal_params: Reveal = (swap_id, local_params.clone()).into();
                self.send_peer(endpoints, Msg::Reveal(reveal_params))?;
                trace!("sent reveal_proof to peerd");
                let next_state = self.state.clone().sup_commit_to_reveal();
                self.state_update(endpoints, next_state)?;
            }

            Request::MakeSwap(InitSwap {
                peerd,
                report_to,
                local_params,
                swap_id,
                remote_commit: Some(remote_commit),
                funding_address, // Some(_) for Bob, None for Alice
            }) if self.state.start() => {
                self.peer_service = peerd.clone();
                if let ServiceId::Peer(ref addr) = peerd {
                    self.maker_peer = Some(addr.clone());
                }
                self.enquirer = report_to.clone();
                let local_commit = self
                    .maker_commit(endpoints, &peerd, swap_id, &local_params)
                    .map_err(|err| {
                        self.report_failure_to(
                            endpoints,
                            &report_to,
                            microservices::rpc::Failure {
                                code: 0, // TODO: Create error type system
                                info: err.to_string(),
                            },
                        )
                    })?;
                let next_state = self.state.clone().sup_start_to_commit(
                    local_commit.clone(),
                    local_params,
                    funding_address,
                    Some(remote_commit),
                );

                trace!("sending peer MakerCommit msg {}", &local_commit);
                self.send_peer(endpoints, Msg::MakerCommit(local_commit))?;
                self.state_update(endpoints, next_state)?;
            }
            Request::FundingUpdated
                if source == ServiceId::Wallet
                    && ((self.state.trade_role() == Some(TradeRole::Taker)
                        && self.state.reveal())
                        || (self.state.trade_role() == Some(TradeRole::Maker)
                            && self.state.commit()))
                    && self.pending_requests.contains_key(&source)
                    && self
                        .pending_requests
                        .get(&source)
                        .map(|reqs| reqs.len() == 2)
                        .unwrap() =>
            {
                trace!("funding updated received from wallet");
                let mut pending_requests = self
                    .pending_requests
                    .remove(&source)
                    .expect("checked above, should have pending Reveal{Proof} requests");
                let PendingRequest {
                    request: request_parameters,
                    dest: dest_parameters,
                    bus_id: bus_id_parameters,
                } = pending_requests.pop().expect("checked .len() == 2");
                let PendingRequest {
                    request: request_proof,
                    dest: dest_proof,
                    bus_id: bus_id_proof,
                } = pending_requests.pop().expect("checked .len() == 2");
                // continue RevealProof
                // continuing request by sending it to wallet
                if let (
                    Request::Protocol(Msg::Reveal(Reveal::Proof(_))),
                    ServiceId::Wallet,
                    ServiceBus::Msg,
                ) = (&request_proof, &dest_proof, &bus_id_proof)
                {
                    trace!(
                        "sending request {} to {} on bus {}",
                        &request_proof,
                        &dest_proof,
                        &bus_id_proof
                    );
                    endpoints.send_to(bus_id_proof, self.identity(), dest_proof, request_proof)?
                } else {
                    error!("Not the expected request: found {:?}", request);
                }

                // continue Reveal
                // continuing request by sending it to wallet
                if let (
                    Request::Protocol(Msg::Reveal(Reveal::AliceParameters(_))),
                    ServiceId::Wallet,
                    ServiceBus::Msg,
                ) = (&request_parameters, &dest_parameters, &bus_id_parameters)
                {
                    trace!(
                        "sending request {} to {} on bus {}",
                        &request_parameters,
                        &dest_parameters,
                        &bus_id_parameters
                    );
                    endpoints.send_to(
                        bus_id_parameters,
                        self.identity(),
                        dest_parameters,
                        request_parameters,
                    )?
                } else {
                    error!("Not the expected request: found {:?}", request);
                }
            }
            // Request::SyncerEvent(ref event) => match (&event, source) {
            // handle monero events here
            // }
            Request::SyncerEvent(ref event) if source == self.syncer_state.monero_syncer => {
                match &event {
                    Event::HeightChanged(HeightChanged { height, .. }) => {
                        self.syncer_state
                            .handle_height_change(*height, Coin::Monero);
                    }
                    Event::AddressTransaction(AddressTransaction {
                        id,
                        hash,
                        amount,
                        block,
                        tx,
                    }) if self.state.swap_role() == SwapRole::Alice
                        && self.syncer_state.tasks.watched_addrs.contains_key(id)
                        && !self.state.a_xmr_locked() =>
                    {
                        debug!(
                            "Event details: {} {:?} {} {:?} {:?}",
                            id, hash, amount, block, tx
                        );
                        self.state.a_sup_refundsig_xmrlocked();
                        let txlabel = TxLabel::AccLock;
                        if !self.syncer_state.is_watched_tx(&txlabel) {
                            if self.syncer_state.awaiting_funding {
                                endpoints.send_to(
                                    ServiceBus::Ctl,
                                    self.identity(),
                                    ServiceId::Farcasterd,
                                    Request::FundingCompleted(Coin::Monero),
                                )?;
                                self.syncer_state.awaiting_funding = false;
                            }
                            let task = self.syncer_state.watch_tx_xmr(hash.clone(), txlabel);
                            endpoints.send_to(
                                ServiceBus::Ctl,
                                self.identity(),
                                self.syncer_state.monero_syncer(),
                                Request::SyncerTask(task),
                            )?;
                        }
                        if self.syncer_state.tasks.watched_addrs.remove(id).is_some() {
                            let abort_task = Task::Abort(Abort {
                                task_target: TaskTarget::TaskId(*id),
                                respond: Boolean::False,
                            });
                            endpoints.send_to(
                                ServiceBus::Ctl,
                                self.identity(),
                                self.syncer_state.monero_syncer(),
                                Request::SyncerTask(abort_task),
                            )?;
                        }
                    }
                    Event::AddressTransaction(AddressTransaction {
                        id,
                        hash,
                        amount,
                        block: _,
                        tx: _,
                    }) if self.state.swap_role() == SwapRole::Bob
                        && self.syncer_state.tasks.watched_addrs.contains_key(id)
                        && self.syncer_state.is_watched_addr(&TxLabel::AccLock) =>
                    {
                        let amount = monero::Amount::from_pico(*amount);
                        if amount < self.syncer_state.monero_amount {
                            warn!(
                                "Not enough monero locked: expected {}, found {}",
                                self.syncer_state.monero_amount, amount
                            );
                            return Ok(());
                        }
                        if let Some(tx_label) = self.syncer_state.tasks.watched_addrs.remove(id) {
                            if !self.syncer_state.is_watched_tx(&tx_label) {
                                let watch_tx =
                                    self.syncer_state.watch_tx_xmr(hash.clone(), tx_label);
                                endpoints.send_to(
                                    ServiceBus::Ctl,
                                    self.identity(),
                                    self.syncer_state.monero_syncer(),
                                    Request::SyncerTask(watch_tx),
                                )?;
                            }

                            let abort_task = Task::Abort(Abort {
                                task_target: TaskTarget::TaskId(*id),
                                respond: Boolean::False,
                            });
                            endpoints.send_to(
                                ServiceBus::Ctl,
                                self.identity(),
                                self.syncer_state.monero_syncer(),
                                Request::SyncerTask(abort_task),
                            )?;
                        }
                    }
                    Event::TransactionConfirmations(TransactionConfirmations {
                        confirmations: Some(confirmations),
                        ..
                    }) if self.state.b_buy_sig()
                        | (self.state.a_refundsig() && self.state.a_xmr_locked())
                        && *confirmations >= self.temporal_safety.sweep_monero_thr
                        && self.pending_requests.contains_key(&source) =>
                    {
                        let PendingRequest {
                            request,
                            dest,
                            bus_id,
                        } = self
                            .pending_requests
                            .remove(&source)
                            .expect("Checked above")
                            .pop()
                            .unwrap();
                        if let (
                            Request::SyncerTask(Task::SweepAddress(mut task)),
                            ServiceBus::Ctl,
                        ) = (request.clone(), bus_id)
                        {
                            // safe cast
                            task.from_height =
                                Some(self.syncer_state.monero_height - *confirmations as u64);
                            let request = Request::SyncerTask(Task::SweepAddress(task));

                            info!(
                                "{} | Monero are spendable now (height {}), sweeping ephemeral wallet",
                                self.swap_id.bright_blue_italic(),
                                self.syncer_state.monero_height.bright_white_bold()
                            );
                            endpoints.send_to(bus_id, self.identity(), dest, request)?;
                        } else {
                            error!(
                                "Not the sweep task {} or not Ctl bus found {}",
                                request, bus_id
                            );
                        }
                    }
                    Event::TransactionConfirmations(TransactionConfirmations {
                        confirmations: Some(confirmations),
                        ..
                    }) if self.temporal_safety.final_tx(*confirmations, Coin::Monero)
                        && self.state.b_core_arb()
                        && !self.state.cancel_seen()
                        && self.pending_requests.contains_key(&source)
                        && self
                            .pending_requests
                            .get(&source)
                            .map(|reqs| reqs.len() == 1)
                            .unwrap() =>
                    {
                        // error!("not checking tx rcvd is accordant lock");
                        let PendingRequest {
                            request,
                            dest,
                            bus_id,
                        } = self
                            .pending_requests
                            .remove(&source)
                            .expect("Checked above")
                            .pop()
                            .unwrap();
                        if let (Request::Protocol(Msg::BuyProcedureSignature(_)), ServiceBus::Msg) =
                            (&request, &bus_id)
                        {
                            endpoints.send_to(bus_id, self.identity(), dest, request)?;
                            debug!("sent buyproceduresignature at state {}", &self.state);
<<<<<<< HEAD
                            let next_state = State::Bob(BobState::BuySigB { buy_tx_seen: false });
                            self.state_update(senders, next_state)?;
=======
                            let next_state =
                                State::Bob(BobState::BuySigB(BuySigB { buy_tx_seen: false }));
                            self.state_update(endpoints, next_state)?;
>>>>>>> f6060e7a
                        } else {
                            error!(
                                "Not buyproceduresignatures {} or not Msg bus found {}",
                                request, bus_id
                            );
                        }
                    }
                    Event::TransactionConfirmations(TransactionConfirmations {
                        id,
                        confirmations,
                        ..
                    }) if self.syncer_state.tasks.watched_txs.contains_key(id)
                        && !self
                            .temporal_safety
                            .final_tx(confirmations.unwrap_or(0), Coin::Monero) =>
                    {
                        self.syncer_state.handle_tx_confs(
                            id,
                            &confirmations,
                            self.swap_id(),
                            self.temporal_safety.xmr_finality_thr,
                        );
                    }
                    Event::TransactionConfirmations(TransactionConfirmations {
                        id,
                        confirmations,
                        ..
                    }) => {
                        self.syncer_state.handle_tx_confs(
                            id,
                            &confirmations,
                            self.swap_id(),
                            self.temporal_safety.xmr_finality_thr,
                        );
                    }

                    Event::TaskAborted(_) => {}
                    Event::SweepSuccess(SweepSuccess { id, .. })
                        if (self.state.b_buy_sig() || self.state.a_xmr_locked())
                            && self.syncer_state.tasks.sweeping_addr.is_some()
                            && &self.syncer_state.tasks.sweeping_addr.unwrap() == id =>
                    {
                        if self.syncer_state.awaiting_funding {
                            warn!(
                                "FundingCompleted never emitted, but not possible to sweep\
                                   monero without passing through funding completed:\
                                   emitting it now to clean up farcasterd"
                            );
                            self.syncer_state.awaiting_funding = false;
                            match self.state.swap_role() {
                                SwapRole::Alice => {
                                    endpoints.send_to(
                                        ServiceBus::Ctl,
                                        self.identity(),
                                        ServiceId::Farcasterd,
                                        Request::FundingCompleted(Coin::Monero),
                                    )?;
                                }
                                SwapRole::Bob => {
                                    endpoints.send_to(
                                        ServiceBus::Ctl,
                                        self.identity(),
                                        ServiceId::Farcasterd,
                                        Request::FundingCompleted(Coin::Bitcoin),
                                    )?;
                                }
                            }
                        }
                        let abort_all = Task::Abort(Abort {
                            task_target: TaskTarget::AllTasks,
                            respond: Boolean::False,
                        });
                        endpoints.send_to(
                            ServiceBus::Ctl,
                            self.identity(),
                            self.syncer_state.monero_syncer(),
                            Request::SyncerTask(abort_all.clone()),
                        )?;
                        endpoints.send_to(
                            ServiceBus::Ctl,
                            self.identity(),
                            self.syncer_state.bitcoin_syncer(),
                            Request::SyncerTask(abort_all),
                        )?;
                        let success = if self.state.b_buy_sig() {
                            self.state_update(
                                endpoints,
                                State::Bob(BobState::FinishB(Outcome::Buy)),
                            )?;
                            Some(Outcome::Buy)
                        } else if self.state.a_refund_seen() {
                            self.state_update(
                                endpoints,
                                State::Alice(AliceState::FinishA(Outcome::Refund)),
                            )?;
                            Some(Outcome::Refund)
                        } else {
                            error!("Unexpected sweeping state, not sending finalization commands to wallet and farcasterd");
                            None
                        };
                        if let Some(success) = success {
                            let swap_success_req = Request::SwapOutcome(success);
                            self.send_ctl(endpoints, ServiceId::Wallet, swap_success_req.clone())?;
                            self.send_ctl(endpoints, ServiceId::Farcasterd, swap_success_req)?;
                            // remove txs to invalidate outdated states
                            self.txs.remove(&TxLabel::Cancel);
                            self.txs.remove(&TxLabel::Refund);
                            self.txs.remove(&TxLabel::Buy);
                            self.txs.remove(&TxLabel::Punish);
                        }
                    }
                    event => {
                        error!("event not handled {}", event)
                    }
                }
            }
            Request::SyncerEvent(ref event) if source == self.syncer_state.bitcoin_syncer => {
                match &event {
                    Event::HeightChanged(HeightChanged { height, .. }) => {
                        self.syncer_state
                            .handle_height_change(*height, Coin::Bitcoin);
                    }
                    Event::AddressTransaction(AddressTransaction {
                        id,
                        hash: _,
                        amount: _,
                        block: _,
                        tx,
                    }) if self.syncer_state.tasks.watched_addrs.get(id).is_some() => {
                        let tx = bitcoin::Transaction::deserialize(tx)?;
                        info!(
                            "Received AddressTransaction, processing tx {}",
                            &tx.txid().addr()
                        );
                        let txlabel = self.syncer_state.tasks.watched_addrs.get(id).unwrap();
                        match txlabel {
                            TxLabel::Funding if self.syncer_state.awaiting_funding => {
                                log_tx_seen(self.swap_id, txlabel, &tx.txid());
                                if self.syncer_state.awaiting_funding {
                                    self.syncer_state.awaiting_funding = false;
                                    endpoints.send_to(
                                        ServiceBus::Ctl,
                                        self.identity(),
                                        ServiceId::Farcasterd,
                                        Request::FundingCompleted(Coin::Bitcoin),
                                    )?;
                                }
                                let req = Request::Tx(Tx::Funding(tx));
                                self.send_wallet(ServiceBus::Ctl, endpoints, req)?;
                            }

                            txlabel => {
                                error!(
                                    "address transaction event not supported for tx {} at state {}",
                                    txlabel, &self.state
                                )
                            }
                        }
                    }
                    Event::AddressTransaction(AddressTransaction { tx, .. }) => {
                        let tx = bitcoin::Transaction::deserialize(tx)?;
                        warn!(
                            "unknown address transaction with txid {}",
                            &tx.txid().addr()
                        )
                    }
                    Event::TransactionRetrieved(TransactionRetrieved { id, tx: Some(tx) })
                        if self.syncer_state.tasks.retrieving_txs.contains_key(id) =>
                    {
                        let (txlabel, _) =
                            self.syncer_state.tasks.retrieving_txs.remove(id).unwrap();
                        match txlabel {
                            TxLabel::Buy if self.state.b_buy_sig() => {
                                log_tx_seen(self.swap_id, &txlabel, &tx.txid());
                                self.state.b_sup_buysig_buy_tx_seen();
                                let req = Request::Tx(Tx::Buy(tx.clone()));
                                self.send_wallet(ServiceBus::Ctl, endpoints, req)?
                            }
                            TxLabel::Buy => {
                                warn!(
                                    "expected BobState(BuySigB), found {}. Any chance you reused the \
                                     destination/refund address in the cli command? For your own privacy, \
                                     do not reuse bitcoin addresses. Txid {}",
                                    self.state,
                                    tx.txid().addr(),
                                )
                            }
                            TxLabel::Refund
                                if self.state.a_refundsig()
                                    && self.state.a_xmr_locked()
                                // && !self.state.a_buy_published()
                                =>
                            {
                                log_tx_seen(self.swap_id, &txlabel, &tx.txid());
                                let req = Request::Tx(Tx::Refund(tx.clone()));
                                self.send_wallet(ServiceBus::Ctl, endpoints, req)?
                            }
                            txlabel => {
                                error!(
                                    "Transaction retrieved event not supported for tx {} at state {}",
                                    txlabel, &self.state
                                )
                            }
                        }
                    }

                    Event::TransactionRetrieved(TransactionRetrieved { id, tx: None })
                        if self.syncer_state.tasks.retrieving_txs.contains_key(id) =>
                    {
                        let (_tx_label, task) =
                            self.syncer_state.tasks.retrieving_txs.get(id).unwrap();
                        std::thread::sleep(core::time::Duration::from_millis(500));
                        endpoints.send_to(
                            ServiceBus::Ctl,
                            self.identity(),
                            self.syncer_state.bitcoin_syncer(),
                            Request::SyncerTask(task.clone()),
                        )?;
                    }
                    Event::TransactionConfirmations(TransactionConfirmations {
                        id,
                        confirmations: Some(confirmations),
                        ..
                    }) if self.temporal_safety.final_tx(*confirmations, Coin::Bitcoin)
                        && self.syncer_state.tasks.watched_txs.get(id).is_some() =>
                    {
                        self.syncer_state.handle_tx_confs(
                            id,
                            &Some(*confirmations),
                            self.swap_id(),
                            self.temporal_safety.btc_finality_thr,
                        );
                        let txlabel = self.syncer_state.tasks.watched_txs.get(id).unwrap();
                        // saving requests of interest for later replaying latest event
                        match &txlabel {
                            TxLabel::Lock => {
                                self.syncer_state.lock_tx_confs = Some(request.clone());
                            }
                            TxLabel::Cancel => {
                                self.syncer_state.cancel_tx_confs = Some(request.clone());
                                self.state.sup_cancel_seen();
                            }

                            _ => {}
                        }
                        match txlabel {
                            TxLabel::Funding => {}
                            TxLabel::Lock
                                if self.state.a_refundsig()
                                    && !self.state.a_xmr_locked()
                                    && !self.state.a_buy_published()
                                    && self.state.remote_params().is_some()
                                    && self.state.remote_params().is_some()
                                    && !self.syncer_state.acc_lock_watched() =>
                            {
                                if let (
                                    Some(Params::Alice(alice_params)),
                                    Some(Params::Bob(bob_params)),
                                ) = (&self.state.local_params(), &self.state.remote_params())
                                {
                                    let (spend, view) =
                                        aggregate_xmr_spend_view(alice_params, bob_params);
                                    let viewpair = monero::ViewPair { spend, view };
                                    let address = monero::Address::from_viewpair(
                                        self.syncer_state.network.into(),
                                        &viewpair,
                                    );
                                    let swap_id = self.swap_id();
                                    let amount = self.syncer_state.monero_amount
                                        + monero::Amount::from_xmr(0.02).unwrap();
                                    info!(
                                        "{} | Send {} to {}",
                                        swap_id.bright_blue_italic(),
                                        amount.bright_green_bold(),
                                        address.addr(),
                                    );
                                    let funding_request = Request::FundingInfo(
                                        FundingInfo::Monero(MoneroFundingInfo {
                                            swap_id,
                                            address,
                                            amount,
                                        }),
                                    );
                                    self.syncer_state.awaiting_funding = true;
                                    if let Some(enquirer) = self.enquirer.clone() {
                                        endpoints.send_to(
                                            ServiceBus::Ctl,
                                            self.identity(),
                                            enquirer,
                                            funding_request,
                                        )?
                                    }
                                    let txlabel = TxLabel::AccLock;
                                    if !self.syncer_state.is_watched_addr(&txlabel) {
                                        let watch_addr_task =
                                            self.syncer_state.watch_addr_xmr(spend, view, txlabel);
                                        endpoints.send_to(
                                            ServiceBus::Ctl,
                                            self.identity(),
                                            self.syncer_state.monero_syncer(),
                                            Request::SyncerTask(watch_addr_task),
                                        )?;
                                    }
                                } else {
                                    error!(
                                        "local_params or remote_params not set for Alice, state {}",
                                        self.state
                                    )
                                }
                            }
                            TxLabel::Lock
                                if self.temporal_safety.valid_cancel(*confirmations)
                                    && self.state.safe_cancel()
                                    && self.txs.contains_key(&TxLabel::Cancel) =>
                            {
                                let (tx_label, cancel_tx) =
                                    self.txs.remove_entry(&TxLabel::Cancel).unwrap();
                                self.broadcast(cancel_tx, tx_label, endpoints)?
                            }
                            TxLabel::Lock
                                if self.temporal_safety.safe_buy(*confirmations)
                                    && self.state.swap_role() == SwapRole::Alice
                                    && self.state.a_refundsig()
                                    && !self.state.a_buy_published()
                                    && !self.state.cancel_seen()
                                    && self.txs.contains_key(&TxLabel::Buy)
                                    && self.state.remote_params().is_some()
                                    && self.state.local_params().is_some() =>
                            {
                                let xmr_locked = self.state.a_xmr_locked();
                                if let Some((txlabel, buy_tx)) =
                                    self.txs.remove_entry(&TxLabel::Buy)
                                {
<<<<<<< HEAD
                                    self.broadcast(buy_tx, txlabel, senders)?;
                                    self.state = State::Alice(AliceState::RefundSigA {
                                        local_params: self.state.local_params().cloned().unwrap(),
=======
                                    self.broadcast(buy_tx, txlabel, endpoints)?;
                                    self.state = State::Alice(AliceState::RefundSigA(RefundSigA {
>>>>>>> f6060e7a
                                        buy_published: true,
                                        xmr_locked,
                                        cancel_seen: false,
                                        refund_seen: false,
                                        remote_params: self.state.remote_params().unwrap(),
                                    });
                                } else {
                                    warn!(
                                        "Alice doesn't have the buy tx, probably didnt receive \
                                             the buy signature yet: {}",
                                        self.state
                                    );
                                }
                            }
                            TxLabel::Lock
                                if self
                                    .temporal_safety
                                    .stop_funding_before_cancel(*confirmations)
                                    && self.state.safe_cancel()
                                    && self.state.swap_role() == SwapRole::Alice
                                    && self.syncer_state.awaiting_funding =>
                            {
                                warn!(
                                    "{} | Alice, the swap may be cancelled soon. Do not fund anymore",
                                    self.swap_id.bright_blue_italic()
                                );
                                self.syncer_state.awaiting_funding = false;
                                endpoints.send_to(
                                    ServiceBus::Ctl,
                                    self.identity(),
                                    ServiceId::Farcasterd,
                                    Request::FundingCanceled(Coin::Monero),
                                )?
                            }

                            TxLabel::Cancel
                                if self.temporal_safety.valid_punish(*confirmations)
                                    && self.state.a_refundsig()
                                    && self.state.a_xmr_locked()
                                    && self.txs.contains_key(&TxLabel::Punish)
                                    && !self.state.a_refund_seen() =>
                            {
                                trace!("Alice publishes punish tx");

                                let (tx_label, punish_tx) =
                                    self.txs.remove_entry(&TxLabel::Punish).unwrap();
                                // syncer's watch punish tx task
                                if !self.syncer_state.is_watched_tx(&tx_label) {
                                    let txid = punish_tx.clone().txid();
                                    let task = self.syncer_state.watch_tx_btc(txid, tx_label);
                                    endpoints.send_to(
                                        ServiceBus::Ctl,
                                        self.identity(),
                                        self.syncer_state.bitcoin_syncer(),
                                        Request::SyncerTask(task),
                                    )?;
                                }

                                self.broadcast(punish_tx, tx_label, endpoints)?;
                            }

                            TxLabel::Cancel
                                if self.temporal_safety.safe_refund(*confirmations)
                                    && (self.state.b_buy_sig() || self.state.b_core_arb())
                                    && self.txs.contains_key(&TxLabel::Refund) =>
                            {
                                trace!("here Bob publishes refund tx");
                                let (tx_label, refund_tx) =
                                    self.txs.remove_entry(&TxLabel::Refund).unwrap();
                                self.broadcast(refund_tx, tx_label, endpoints)?;
                            }
                            TxLabel::Cancel
                                if (self.state.swap_role() == SwapRole::Alice
                                    && !self.state.a_xmr_locked()) =>
                            {
                                warn!(
                                    "{} | Alice, this swap was canceled. Do not fund anymore.",
                                    self.swap_id.bright_blue_italic()
                                );
                                if self.syncer_state.awaiting_funding {
                                    endpoints.send_to(
                                        ServiceBus::Ctl,
                                        self.identity(),
                                        ServiceId::Farcasterd,
                                        Request::FundingCanceled(Coin::Monero),
                                    )?;
                                    self.syncer_state.awaiting_funding = false;
                                }
                                self.state_update(
                                    endpoints,
                                    State::Alice(AliceState::FinishA(Outcome::Refund)),
                                )?;
                                let abort_all = Task::Abort(Abort {
                                    task_target: TaskTarget::AllTasks,
                                    respond: Boolean::False,
                                });
                                endpoints.send_to(
                                    ServiceBus::Ctl,
                                    self.identity(),
                                    self.syncer_state.monero_syncer(),
                                    Request::SyncerTask(abort_all.clone()),
                                )?;
                                endpoints.send_to(
                                    ServiceBus::Ctl,
                                    self.identity(),
                                    self.syncer_state.bitcoin_syncer(),
                                    Request::SyncerTask(abort_all),
                                )?;
                                let swap_success_req = Request::SwapOutcome(Outcome::Refund);
                                self.send_wallet(
                                    ServiceBus::Ctl,
                                    endpoints,
                                    swap_success_req.clone(),
                                )?;
                                self.send_ctl(endpoints, ServiceId::Farcasterd, swap_success_req)?;
                                self.txs.remove(&TxLabel::Buy);
                                self.txs.remove(&TxLabel::Cancel);
                                self.txs.remove(&TxLabel::Punish);
                            }
                            TxLabel::Buy
                                if self.temporal_safety.final_tx(*confirmations, Coin::Bitcoin)
                                    && self.state.a_refundsig()
                                    && self.state.a_buy_published() =>
                            {
                                // FIXME: swap ends here for alice
                                // wallet + farcaster
                                self.state_update(
                                    endpoints,
                                    State::Alice(AliceState::FinishA(Outcome::Buy)),
                                )?;
                                let abort_all = Task::Abort(Abort {
                                    task_target: TaskTarget::AllTasks,
                                    respond: Boolean::False,
                                });
                                endpoints.send_to(
                                    ServiceBus::Ctl,
                                    self.identity(),
                                    self.syncer_state.monero_syncer(),
                                    Request::SyncerTask(abort_all.clone()),
                                )?;
                                endpoints.send_to(
                                    ServiceBus::Ctl,
                                    self.identity(),
                                    self.syncer_state.bitcoin_syncer(),
                                    Request::SyncerTask(abort_all),
                                )?;
                                let swap_success_req = Request::SwapOutcome(Outcome::Buy);
                                self.send_wallet(
                                    ServiceBus::Ctl,
                                    endpoints,
                                    swap_success_req.clone(),
                                )?;
                                self.send_ctl(endpoints, ServiceId::Farcasterd, swap_success_req)?;
                                self.txs.remove(&TxLabel::Cancel);
                                self.txs.remove(&TxLabel::Punish);
                            }
                            TxLabel::Buy
                                if self.state.swap_role() == SwapRole::Bob
                                    && self.syncer_state.tasks.txids.contains_key(txlabel) =>
                            {
                                debug!("request Buy tx task");
                                let (txlabel, txid) =
                                    self.syncer_state.tasks.txids.remove_entry(txlabel).unwrap();
                                let task = self.syncer_state.retrieve_tx_btc(txid, txlabel);
                                endpoints.send_to(
                                    ServiceBus::Ctl,
                                    self.identity(),
                                    self.syncer_state.bitcoin_syncer(),
                                    Request::SyncerTask(task),
                                )?;
                            }
                            TxLabel::Refund
                                if self.state.swap_role() == SwapRole::Alice
                                    && !self.state.a_refund_seen()
                                    && self.syncer_state.tasks.txids.contains_key(txlabel) =>
                            {
                                debug!("subscribe Refund address task");
                                self.state.a_sup_refundsig_refund_seen();
                                let (txlabel, txid) =
                                    self.syncer_state.tasks.txids.remove_entry(txlabel).unwrap();
                                let task = self.syncer_state.retrieve_tx_btc(txid, txlabel);
                                endpoints.send_to(
                                    ServiceBus::Ctl,
                                    self.identity(),
                                    self.syncer_state.bitcoin_syncer(),
                                    Request::SyncerTask(task),
                                )?;
                            }

                            TxLabel::Refund if self.state.swap_role() == SwapRole::Bob => {
                                let abort_all = Task::Abort(Abort {
                                    task_target: TaskTarget::AllTasks,
                                    respond: Boolean::False,
                                });
                                endpoints.send_to(
                                    ServiceBus::Ctl,
                                    self.identity(),
                                    self.syncer_state.monero_syncer(),
                                    Request::SyncerTask(abort_all.clone()),
                                )?;
                                endpoints.send_to(
                                    ServiceBus::Ctl,
                                    self.identity(),
                                    self.syncer_state.bitcoin_syncer(),
                                    Request::SyncerTask(abort_all),
                                )?;
                                self.state_update(
                                    endpoints,
                                    State::Bob(BobState::FinishB(Outcome::Refund)),
                                )?;
                                let swap_success_req = Request::SwapOutcome(Outcome::Refund);
                                self.send_ctl(
                                    endpoints,
                                    ServiceId::Wallet,
                                    swap_success_req.clone(),
                                )?;
                                self.send_ctl(endpoints, ServiceId::Farcasterd, swap_success_req)?;
                                // remove txs to invalidate outdated states
                                self.txs.remove(&TxLabel::Cancel);
                                self.txs.remove(&TxLabel::Refund);
                                self.txs.remove(&TxLabel::Buy);
                                self.txs.remove(&TxLabel::Punish);
                            }
                            TxLabel::Punish => {
                                let abort_all = Task::Abort(Abort {
                                    task_target: TaskTarget::AllTasks,
                                    respond: Boolean::False,
                                });
                                endpoints.send_to(
                                    ServiceBus::Ctl,
                                    self.identity(),
                                    self.syncer_state.monero_syncer(),
                                    Request::SyncerTask(abort_all.clone()),
                                )?;
                                endpoints.send_to(
                                    ServiceBus::Ctl,
                                    self.identity(),
                                    self.syncer_state.bitcoin_syncer(),
                                    Request::SyncerTask(abort_all),
                                )?;
                                match self.state.swap_role() {
                                    SwapRole::Alice => self.state_update(
                                        endpoints,
                                        State::Alice(AliceState::FinishA(Outcome::Punish)),
                                    )?,
                                    SwapRole::Bob => {
                                        warn!("{}", "You were punished!".err());
                                        self.state_update(
                                            endpoints,
                                            State::Bob(BobState::FinishB(Outcome::Punish)),
                                        )?
                                    }
                                }
                                let swap_success_req = Request::SwapOutcome(Outcome::Punish);
                                self.send_ctl(
                                    endpoints,
                                    ServiceId::Wallet,
                                    swap_success_req.clone(),
                                )?;
                                self.send_ctl(endpoints, ServiceId::Farcasterd, swap_success_req)?;
                                // remove txs to invalidate outdated states
                                self.txs.remove(&TxLabel::Cancel);
                                self.txs.remove(&TxLabel::Refund);
                                self.txs.remove(&TxLabel::Buy);
                                self.txs.remove(&TxLabel::Punish);
                            }
                            tx_label => trace!(
                                "{} | Tx {} with {} confirmations evokes no response in state {}",
                                self.swap_id.bright_blue_italic(),
                                tx_label.bright_white_bold(),
                                confirmations,
                                &self.state
                            ),
                        }
                    }
                    Event::TransactionConfirmations(TransactionConfirmations {
                        id,
                        confirmations,
                        ..
                    }) => {
                        self.syncer_state.handle_tx_confs(
                            id,
                            &confirmations,
                            self.swap_id(),
                            self.temporal_safety.btc_finality_thr,
                        );
                    }
                    Event::TransactionBroadcasted(event) => {
                        debug!("{}", event)
                    }
                    Event::TaskAborted(event) => {
                        debug!("{}", event)
                    }
                    Event::SweepSuccess(event) => {
                        debug!("{}", event)
                    }
                    Event::TransactionRetrieved(event) => {
                        debug!("{}", event)
                    }
                    Event::FeeEstimation(event) => {
                        debug!("{}", event)
                    }
                }
            }
            Request::Protocol(Msg::CoreArbitratingSetup(core_arb_setup))
                if self.state.reveal()
                    && self.state.remote_params().is_some()
                    && self.state.local_params().is_some() =>
            {
                let CoreArbitratingSetup {
                    swap_id: _,
                    lock,
                    cancel,
                    refund,
                    cancel_sig: _,
                } = core_arb_setup.clone();
                for (tx, tx_label) in [lock, cancel, refund].iter().zip([
                    TxLabel::Lock,
                    TxLabel::Cancel,
                    TxLabel::Refund,
                ]) {
                    if !self.syncer_state.is_watched_tx(&tx_label) {
                        let txid = tx.clone().extract_tx().txid();
                        let task = self.syncer_state.watch_tx_btc(txid, tx_label);
                        endpoints.send_to(
                            ServiceBus::Ctl,
                            self.identity(),
                            self.syncer_state.bitcoin_syncer(),
                            Request::SyncerTask(task),
                        )?;
                    }
                }
                trace!("sending peer CoreArbitratingSetup msg: {}", &core_arb_setup);
<<<<<<< HEAD
                self.send_peer(senders, Msg::CoreArbitratingSetup(core_arb_setup.clone()))?;
                let next_state = State::Bob(BobState::CorearbB {
                    local_params: self.state.local_params().cloned().unwrap(),
                    cancel_seen: false,
                    remote_params: self.state.remote_params().unwrap(),
                });
                self.state_update(senders, next_state)?;
=======
                self.send_peer(endpoints, Msg::CoreArbitratingSetup(core_arb_setup.clone()))?;
                let next_state = State::Bob(BobState::CorearbB(core_arb_setup, false));
                self.state_update(endpoints, next_state)?;
>>>>>>> f6060e7a
            }

            Request::Tx(Tx::Lock(btc_lock)) if self.state.b_core_arb() => {
                log_tx_received(self.swap_id, TxLabel::Lock);
                self.broadcast(btc_lock, TxLabel::Lock, endpoints)?;
                if let (Some(Params::Bob(bob_params)), Some(Params::Alice(alice_params))) =
                    (&self.state.local_params(), &self.state.remote_params())
                {
                    let (spend, view) = aggregate_xmr_spend_view(alice_params, bob_params);

                    let txlabel = TxLabel::AccLock;
                    if !self.syncer_state.is_watched_addr(&txlabel) {
                        let task = self.syncer_state.watch_addr_xmr(spend, view, txlabel);
                        endpoints.send_to(
                            ServiceBus::Ctl,
                            self.identity(),
                            self.syncer_state.monero_syncer(),
                            Request::SyncerTask(task),
                        )?
                    }
                } else {
                    error!("remote_params not set, state {}", self.state)
                }
            }
            Request::Tx(transaction) => {
                // update state
                match transaction.clone() {
                    Tx::Cancel(tx) => {
                        log_tx_received(self.swap_id, TxLabel::Cancel);
                        self.txs.insert(TxLabel::Cancel, tx);
                    }
                    Tx::Refund(tx) => {
                        log_tx_received(self.swap_id, TxLabel::Refund);
                        self.txs.insert(TxLabel::Refund, tx);
                    }
                    Tx::Punish(tx) => {
                        log_tx_received(self.swap_id, TxLabel::Punish);
                        self.txs.insert(TxLabel::Punish, tx);
                    }
                    Tx::Buy(tx) => {
                        log_tx_received(self.swap_id, TxLabel::Buy);
                        self.txs.insert(TxLabel::Buy, tx);
                    }
                    Tx::Funding(_) => unreachable!("not handled in swapd"),
                    Tx::Lock(_) => unreachable!("handled above"),
                }
                // replay last tx confirmation event received from syncer, recursing
                let source = self.syncer_state.bitcoin_syncer();
                match transaction {
                    Tx::Cancel(_) | Tx::Buy(_) => {
                        if let Some(lock_tx_confs_req) = self.syncer_state.lock_tx_confs.clone() {
                            self.handle_rpc_ctl(endpoints, source, lock_tx_confs_req)?;
                        }
                    }
                    Tx::Refund(_) | Tx::Punish(_) => {
                        if let Some(cancel_tx_confs_req) = self.syncer_state.cancel_tx_confs.clone()
                        {
                            self.handle_rpc_ctl(endpoints, source, cancel_tx_confs_req)?;
                        }
                    }
                    _ => {}
                }
            }

            Request::Protocol(Msg::RefundProcedureSignatures(refund_proc_sigs))
                if self.state.reveal()
                    && self.state.remote_params().is_some()
                    && self.state.local_params().is_some() =>
            {
                self.send_peer(endpoints, Msg::RefundProcedureSignatures(refund_proc_sigs))?;
                trace!("sent peer RefundProcedureSignatures msg");
                let next_state = State::Alice(AliceState::RefundSigA {
                    local_params: self.state.local_params().cloned().unwrap(),
                    xmr_locked: false,
                    buy_published: false,
                    cancel_seen: false,
                    refund_seen: false,
<<<<<<< HEAD
                    remote_params: self.state.remote_params().unwrap(),
                });
                self.state_update(senders, next_state)?;
=======
                }));
                self.state_update(endpoints, next_state)?;
>>>>>>> f6060e7a
            }

            Request::Protocol(Msg::BuyProcedureSignature(ref buy_proc_sig))
                if self.state.b_core_arb()
                    && !self.syncer_state.tasks.txids.contains_key(&TxLabel::Buy) =>
            {
                debug!("subscribing with syncer for receiving raw buy tx ");

                let buy_tx = buy_proc_sig.buy.clone().extract_tx();
                let txid = buy_tx.txid();
                // register Buy tx task
                let tx_label = TxLabel::Buy;
                if !self.syncer_state.is_watched_tx(&tx_label) {
                    let task = self.syncer_state.watch_tx_btc(txid, tx_label);
                    endpoints.send_to(
                        ServiceBus::Ctl,
                        self.identity(),
                        self.syncer_state.bitcoin_syncer(),
                        Request::SyncerTask(task),
                    )?;
                }
                // set external eddress: needed to subscribe for buy tx (bob) or refund (alice)
                self.syncer_state.tasks.txids.insert(TxLabel::Buy, txid);

                let pending_request = PendingRequest {
                    request,
                    dest: self.peer_service.clone(),
                    bus_id: ServiceBus::Msg,
                };
                if self
                    .pending_requests
                    .insert(self.syncer_state.monero_syncer(), vec![pending_request])
                    .is_none()
                {
                    debug!("deferring BuyProcedureSignature msg");
                } else {
                    error!("removed a pending request by mistake")
                };
            }

            Request::GetInfo => {
                fn bmap<T>(remote_peer: &Option<NodeAddr>, v: &T) -> BTreeMap<NodeAddr, T>
                where
                    T: Clone,
                {
                    remote_peer
                        .as_ref()
                        .map(|p| bmap! { p.clone() => v.clone() })
                        .unwrap_or_default()
                }

                let swap_id = if self.swap_id() == zero!() {
                    None
                } else {
                    Some(self.swap_id())
                };
                let info = request::SwapInfo {
                    swap_id,
                    // state: self.state, // FIXME serde missing
                    maker_peer: self.maker_peer.clone().map(|p| vec![p]).unwrap_or_default(),
                    uptime: SystemTime::now()
                        .duration_since(self.started)
                        .unwrap_or_else(|_| Duration::from_secs(0)),
                    since: self
                        .started
                        .duration_since(SystemTime::UNIX_EPOCH)
                        .unwrap_or_else(|_| Duration::from_secs(0))
                        .as_secs(),
                    // params: self.params, // FIXME
                    // serde::Serialize/Deserialize missing
                    local_keys: dumb!(),
                    remote_keys: bmap(&self.maker_peer, &dumb!()),
                };
                self.send_ctl(endpoints, source, Request::SwapInfo(info))?;
            }

            _ => {
                error!("Request is not supported by the CTL interface {}", request);
                return Err(Error::NotSupported(ServiceBus::Ctl, request.get_type()));
            }
        }
        Ok(())
    }
}

impl Runtime {
    pub fn taker_commit(
        &mut self,
        endpoints: &mut Endpoints,
        params: Params,
    ) -> Result<request::Commit, Error> {
        let msg = format!(
            "{} {} to Maker remote peer",
            "Proposing to take swap".bright_white_bold(),
            self.swap_id().bright_blue_italic()
        );
        info!("{} | {}", self.swap_id.bright_blue_italic(), &msg);
        let engine = CommitmentEngine;
        let commitment = match params {
            Params::Bob(params) => request::Commit::BobParameters(
                CommitBobParameters::commit_to_bundle(self.swap_id(), &engine, params),
            ),
            Params::Alice(params) => request::Commit::AliceParameters(
                CommitAliceParameters::commit_to_bundle(self.swap_id(), &engine, params),
            ),
        };
        // Ignoring possible reporting errors here and after: do not want to
        // halt the swap just because the client disconnected
        let enquirer = self.enquirer.clone();
        let _ = self.report_progress_to(endpoints, &enquirer, msg);

        Ok(commitment)
    }

    pub fn maker_commit(
        &mut self,
        endpoints: &mut Endpoints,
        peerd: &ServiceId,
        swap_id: SwapId,
        params: &Params,
    ) -> Result<request::Commit, Error> {
        let msg = format!(
            "{} {} as Maker from Taker remote peer {}",
            "Accepting swap".bright_white_bold(),
            swap_id.bright_blue_italic(),
            peerd.bright_blue_italic()
        );
        info!("{} | {}", self.swap_id.bright_blue_italic(), msg);

        // Ignoring possible reporting errors here and after: do not want to
        // halt the channel just because the client disconnected
        let enquirer = self.enquirer.clone();
        let _ = self.report_progress_to(endpoints, &enquirer, msg);

        let engine = CommitmentEngine;
        let commitment = match params.clone() {
            Params::Bob(params) => request::Commit::BobParameters(
                CommitBobParameters::commit_to_bundle(self.swap_id(), &engine, params),
            ),
            Params::Alice(params) => request::Commit::AliceParameters(
                CommitAliceParameters::commit_to_bundle(self.swap_id(), &engine, params),
            ),
        };

        let msg = format!(
            "{} swap {:#} from remote peer Taker {}",
            "Making".bright_green_bold(),
            swap_id.bright_green_italic(),
            peerd.bright_green_italic()
        );
        let _ = self.report_success_to(endpoints, &enquirer, Some(msg));
        Ok(commitment)
    }
}

pub fn get_swap_id(source: &ServiceId) -> Result<SwapId, Error> {
    if let ServiceId::Swap(swap_id) = source {
        Ok(*swap_id)
    } else {
        Err(Error::Farcaster("Not swapd".to_string()))
    }
}

fn log_tx_seen(swap_id: SwapId, txlabel: &TxLabel, txid: &Txid) {
    info!(
        "{} | {} transaction ({}) in mempool or blockchain, forward to walletd",
        swap_id.bright_blue_italic(),
        txlabel.bright_white_bold(),
        txid.bright_yellow_italic(),
    );
}

fn log_tx_received(swap_id: SwapId, txlabel: TxLabel) {
    info!(
        "{} | {} transaction received from {}",
        swap_id.bright_blue_italic(),
        txlabel.bright_white_bold(),
        ServiceId::Wallet
    );
}

fn aggregate_xmr_spend_view(
    alice_params: &AliceParameters<BtcXmr>,
    bob_params: &BobParameters<BtcXmr>,
) -> (monero::PublicKey, monero::PrivateKey) {
    let alice_view = *alice_params
        .accordant_shared_keys
        .clone()
        .into_iter()
        .find(|vk| vk.tag() == &SharedKeyId::new(SHARED_VIEW_KEY_ID))
        .expect("accordant shared keys should always have a view key")
        .elem();
    let bob_view = *bob_params
        .accordant_shared_keys
        .clone()
        .into_iter()
        .find(|vk| vk.tag() == &SharedKeyId::new(SHARED_VIEW_KEY_ID))
        .expect("accordant shared keys should always have a view key")
        .elem();
    (alice_params.spend + bob_params.spend, alice_view + bob_view)
}

#[derive(Debug)]
struct PendingRequest {
    request: Request,
    dest: ServiceId,
    bus_id: ServiceBus,
}
fn remote_params_candidate(reveal: &Reveal, remote_commit: Commit) -> Result<Params, Error> {
    // parameter processing irrespective of maker & taker role
    let core_wallet = CommitmentEngine;
    match reveal {
        Reveal::AliceParameters(reveal) => match &remote_commit {
            Commit::AliceParameters(commit) => {
                commit.verify_with_reveal(&core_wallet, reveal.clone())?;
                Ok(Params::Alice(reveal.clone().into()))
            }
            _ => {
                let err_msg = "expected Some(Commit::Alice(commit))";
                error!("{}", err_msg);
                Err(Error::Farcaster(err_msg.to_string()))
            }
        },
        Reveal::BobParameters(reveal) => match &remote_commit {
            Commit::BobParameters(commit) => {
                commit.verify_with_reveal(&core_wallet, reveal.clone())?;
                Ok(Params::Bob(reveal.clone().into()))
            }
            _ => {
                let err_msg = "expected Some(Commit::Bob(commit))";
                error!("{}", err_msg);
                Err(Error::Farcaster(err_msg.to_string()))
            }
        },
        Reveal::Proof(_) => Err(Error::Farcaster(s!(
            "this should have been caught by another pattern!"
        ))),
    }
}<|MERGE_RESOLUTION|>--- conflicted
+++ resolved
@@ -1836,14 +1836,8 @@
                         {
                             endpoints.send_to(bus_id, self.identity(), dest, request)?;
                             debug!("sent buyproceduresignature at state {}", &self.state);
-<<<<<<< HEAD
                             let next_state = State::Bob(BobState::BuySigB { buy_tx_seen: false });
-                            self.state_update(senders, next_state)?;
-=======
-                            let next_state =
-                                State::Bob(BobState::BuySigB(BuySigB { buy_tx_seen: false }));
                             self.state_update(endpoints, next_state)?;
->>>>>>> f6060e7a
                         } else {
                             error!(
                                 "Not buyproceduresignatures {} or not Msg bus found {}",
@@ -2177,14 +2171,9 @@
                                 if let Some((txlabel, buy_tx)) =
                                     self.txs.remove_entry(&TxLabel::Buy)
                                 {
-<<<<<<< HEAD
-                                    self.broadcast(buy_tx, txlabel, senders)?;
+                                    self.broadcast(buy_tx, txlabel, endpoints)?;
                                     self.state = State::Alice(AliceState::RefundSigA {
                                         local_params: self.state.local_params().cloned().unwrap(),
-=======
-                                    self.broadcast(buy_tx, txlabel, endpoints)?;
-                                    self.state = State::Alice(AliceState::RefundSigA(RefundSigA {
->>>>>>> f6060e7a
                                         buy_published: true,
                                         xmr_locked,
                                         cancel_seen: false,
@@ -2518,19 +2507,13 @@
                     }
                 }
                 trace!("sending peer CoreArbitratingSetup msg: {}", &core_arb_setup);
-<<<<<<< HEAD
-                self.send_peer(senders, Msg::CoreArbitratingSetup(core_arb_setup.clone()))?;
+                self.send_peer(endpoints, Msg::CoreArbitratingSetup(core_arb_setup.clone()))?;
                 let next_state = State::Bob(BobState::CorearbB {
                     local_params: self.state.local_params().cloned().unwrap(),
                     cancel_seen: false,
                     remote_params: self.state.remote_params().unwrap(),
                 });
-                self.state_update(senders, next_state)?;
-=======
-                self.send_peer(endpoints, Msg::CoreArbitratingSetup(core_arb_setup.clone()))?;
-                let next_state = State::Bob(BobState::CorearbB(core_arb_setup, false));
                 self.state_update(endpoints, next_state)?;
->>>>>>> f6060e7a
             }
 
             Request::Tx(Tx::Lock(btc_lock)) if self.state.b_core_arb() => {
@@ -2608,14 +2591,9 @@
                     buy_published: false,
                     cancel_seen: false,
                     refund_seen: false,
-<<<<<<< HEAD
                     remote_params: self.state.remote_params().unwrap(),
                 });
-                self.state_update(senders, next_state)?;
-=======
-                }));
                 self.state_update(endpoints, next_state)?;
->>>>>>> f6060e7a
             }
 
             Request::Protocol(Msg::BuyProcedureSignature(ref buy_proc_sig))

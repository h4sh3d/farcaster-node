--- conflicted
+++ resolved
@@ -698,7 +698,6 @@
             if let SwapStateMachine::SwapEnd(outcome) = &self.swap_state_machine {
                 let outcome = outcome.clone(); // so we don't borrow self anymore
                 self.abort_all_syncer_tasks(endpoints)?;
-                self.txs = none!();
                 self.report_potential_state_change(endpoints)?;
                 self.send_ctl(
                     endpoints,
@@ -819,8 +818,6 @@
         Ok(())
     }
 
-<<<<<<< HEAD
-=======
     pub fn abort_all_syncer_tasks(&mut self, endpoints: &mut Endpoints) -> Result<(), Error> {
         let abort_all = Task::Abort(Abort {
             task_target: TaskTarget::AllTasks,
@@ -842,27 +839,6 @@
         Ok(())
     }
 
-    pub fn bob_watch_cancel_output_task(&mut self) -> Option<Task> {
-        // add a watch for the cancel tx output address. This is necessary so Bob can detect punish:
-        // Since Alice can craft the punish tx at her leisure and Bob won't know its txid in advance,
-        // Bob needs to watch the address of the cancel script to detect the punish tx.
-        if let Some(cancel_tx) = self.txs.get(&TxLabel::Cancel) {
-            let cancel_script = &cancel_tx.output[0].script_pubkey;
-            let cancel_address =
-                bitcoin::Address::from_script(cancel_script, self.syncer_state.network.into())
-                    .expect("cancel script is valid");
-            self.log_debug(format!("Watching cancel address {}", cancel_address));
-            let watch_addr_task = self
-                .syncer_state
-                .watch_addr_btc(cancel_address, TxLabel::Cancel);
-            Some(watch_addr_task)
-        } else {
-            self.log_debug("Cancel tx not found - Bob already broadcasted".to_string());
-            None
-        }
-    }
-
->>>>>>> 03cba21b
     pub fn log_monero_maturity(&self, address: monero::Address) {
         let acc_confs_needs = self
             .syncer_state

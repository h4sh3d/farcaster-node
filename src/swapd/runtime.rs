--- conflicted
+++ resolved
@@ -41,14 +41,10 @@
         Abort, HeightChanged, SweepSuccess, TaskTarget, TransactionRetrieved, XmrAddressAddendum,
     },
 };
-<<<<<<< HEAD
 use crate::{
     databased::checkpoint_send,
     swapd::{Opts, StateReport},
 };
-=======
-
->>>>>>> 2fe9a32a
 use crate::{CtlServer, Error, LogStyle, Service, ServiceConfig, ServiceId};
 
 use std::collections::HashMap;

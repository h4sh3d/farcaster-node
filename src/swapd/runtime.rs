// LNP Node: node running lightning network protocol and generalized lightning
// channels.
// Written in 2020 by
//     Dr. Maxim Orlovsky <orlovsky@pandoracore.com>
//
// To the extent possible under law, the author(s) have dedicated all
// copyright and related and neighboring rights to this software to

// the public domain worldwide. This software is distributed without
// any warranty.
//
// You should have received a copy of the MIT License
// along with this software.
// If not, see <https://opensource.org/licenses/MIT>.

use super::{
    swap_state::{AliceState, BobState, State, SwapCheckpointType},
    syncer_client::{log_tx_received, log_tx_seen, SyncerState, SyncerTasks},
    temporal_safety::TemporalSafety,
};
use crate::databased::checkpoint_send;
use crate::service::Endpoints;
use crate::syncerd::bitcoin_syncer::p2wpkh_signed_tx_fee;
use crate::syncerd::types::{AddressTransaction, Boolean, Event, Task, TransactionConfirmations};
use crate::syncerd::{FeeEstimation, FeeEstimations, SweepAddressAddendum};
use crate::{
    bus::ctl::{
        BitcoinFundingInfo, Checkpoint, CheckpointState, CtlMsg, FundingInfo, InitSwap,
        MoneroFundingInfo, Params, Tx,
    },
    bus::info::{InfoMsg, SwapInfo},
    bus::p2p::{Commit, PeerMsg, Reveal, TakerCommit},
    bus::sync::SyncMsg,
    bus::{BusMsg, Failure, FailureCode, Outcome, ServiceBus},
    syncerd::{
        Abort, HeightChanged, SweepSuccess, TaskTarget, TransactionRetrieved, XmrAddressAddendum,
    },
};
use crate::{CtlServer, Error, LogStyle, Service, ServiceConfig, ServiceId};

use std::collections::HashMap;
use std::{
    io::Cursor,
    time::{Duration, SystemTime},
};

use bitcoin::util::psbt::serialize::Deserialize;
use bitcoin::Txid;
use farcaster_core::{
    blockchain::Blockchain,
    crypto::{CommitmentEngine, SharedKeyId},
    monero::SHARED_VIEW_KEY_ID,
    role::{SwapRole, TradeRole},
    swap::btcxmr::{Offer, Parameters, PublicOffer},
    swap::SwapId,
    transaction::TxLabel,
};
use internet2::{CreateUnmarshaller, TypedEnum, Unmarshall, Unmarshaller};
use microservices::esb::{self, Handler};
use strict_encoding::{StrictDecode, StrictEncode};

pub fn run(
    config: ServiceConfig,
    swap_id: SwapId,
    public_offer: PublicOffer,
    local_trade_role: TradeRole,
) -> Result<(), Error> {
    let Offer {
        cancel_timelock,
        punish_timelock,
        maker_role, // SwapRole of maker (Alice or Bob)
        network,
        accordant_amount: monero_amount,
        arbitrating_amount: bitcoin_amount,
        ..
    } = public_offer.offer;
    // alice or bob
    let local_swap_role = match local_trade_role {
        TradeRole::Maker => maker_role,
        TradeRole::Taker => maker_role.other(),
    };

    let init_state = match local_swap_role {
        SwapRole::Alice => State::Alice(AliceState::StartA { local_trade_role }),
        SwapRole::Bob => State::Bob(BobState::StartB { local_trade_role }),
    };
    let sweep_monero_thr = 10;
    info!(
        "{}: {}",
        "Starting swap".to_string().bright_green_bold(),
        format!("{:#x}", swap_id).swap_id()
    );
    info!(
        "{} | Initial state: {}",
        swap_id.swap_id(),
        init_state.label()
    );

    let temporal_safety = TemporalSafety {
        cancel_timelock: cancel_timelock.as_u32(),
        punish_timelock: punish_timelock.as_u32(),
        btc_finality_thr: 1,
        race_thr: 3,
        xmr_finality_thr: 1,
        sweep_monero_thr,
    };

    temporal_safety.valid_params()?;
    let tasks = SyncerTasks {
        counter: 0,
        watched_addrs: none!(),
        watched_txs: none!(),
        retrieving_txs: none!(),
        sweeping_addr: none!(),
        broadcasting_txs: none!(),
        txids: none!(),
        final_txs: none!(),
        tasks: none!(),
    };
    let syncer_state = SyncerState {
        swap_id,
        tasks,
        monero_height: 0,
        bitcoin_height: 0,
        confirmation_bound: 50000,
        lock_tx_confs: None,
        cancel_tx_confs: None,
        network,
        bitcoin_syncer: ServiceId::Syncer(Blockchain::Bitcoin, network),
        monero_syncer: ServiceId::Syncer(Blockchain::Monero, network),
        monero_amount,
        bitcoin_amount,
        awaiting_funding: false,
        xmr_addr_addendum: None,
        btc_fee_estimate_sat_per_kvb: None,
    };

    let runtime = Runtime {
        swap_id,
        identity: ServiceId::Swap(swap_id),
        peer_service: ServiceId::Loopback,
        connected: false,
        state: init_state,
        started: SystemTime::now(),
        syncer_state,
        temporal_safety,
        enquirer: None,
        pending_requests: none!(),
        pending_peer_request: none!(),
        txs: none!(),
        public_offer,
    };
    let broker = false;
    Service::run(config, runtime, broker)
}

// FIXME: State enum should carry over the data that is accumulated over time,
// and corresponding lines should be removed from Runtime
pub struct Runtime {
    swap_id: SwapId,
    identity: ServiceId,
    peer_service: ServiceId,
    connected: bool,
    state: State,
    started: SystemTime,
    enquirer: Option<ServiceId>,
    syncer_state: SyncerState,
    temporal_safety: TemporalSafety,
    pending_requests: PendingRequests,
    pending_peer_request: Vec<PeerMsg>, // Peer requests that failed and are waiting for reconnection
    txs: HashMap<TxLabel, bitcoin::Transaction>,
    public_offer: PublicOffer,
}

// FIXME Something more meaningful than ServiceId to index
type PendingRequests = HashMap<ServiceId, Vec<PendingRequest>>;

impl PendingRequestsT for PendingRequests {
    fn defer_request(&mut self, key: ServiceId, pending_req: PendingRequest) {
        let pending_reqs = self.entry(key).or_insert(vec![]);
        pending_reqs.push(pending_req);
    }
    fn continue_deferred_requests(
        runtime: &mut Runtime,
        endpoints: &mut Endpoints,
        key: ServiceId,
        predicate: fn(&PendingRequest) -> bool,
    ) -> bool {
        let success = if let Some(pending_reqs) = runtime.pending_requests.remove(&key) {
            let len0 = pending_reqs.len();
            let remaining_pending_reqs: Vec<_> = pending_reqs
                .into_iter()
                .filter_map(|r| {
                    if predicate(&r) {
                        if let Ok(_) = match (&r.bus_id, &r.request) {
                            (ServiceBus::Ctl, BusMsg::Ctl(ctl)) if &r.dest == &runtime.identity => {
                                runtime.handle_ctl(endpoints, r.source.clone(), ctl.clone())
                            }
                            (ServiceBus::Msg, BusMsg::P2p(peer))
                                if &r.dest == &runtime.identity =>
                            {
                                runtime.handle_msg(endpoints, r.source.clone(), peer.clone())
                            }
                            (ServiceBus::Sync, BusMsg::Sync(sync))
                                if &r.dest == &runtime.identity =>
                            {
                                runtime.handle_sync(endpoints, r.source.clone(), sync.clone())
                            }
                            (_, _) => endpoints
                                .send_to(
                                    r.bus_id.clone(),
                                    r.source.clone(),
                                    r.dest.clone(),
                                    r.request.clone(),
                                )
                                .map_err(Into::into),
                        } {
                            None
                        } else {
                            Some(r)
                        }
                    } else {
                        Some(r)
                    }
                })
                .collect();
            let len1 = remaining_pending_reqs.len();
            runtime.pending_requests.insert(key, remaining_pending_reqs);
            if len0 - len1 > 1 {
                error!("consumed more than one request with this predicate")
            }
            len0 > len1
        } else {
            error!("no request consumed with this predicate");
            false
        };
        success
    }
}

trait PendingRequestsT {
    fn defer_request(&mut self, key: ServiceId, pending_req: PendingRequest);
    fn continue_deferred_requests(
        runtime: &mut Runtime, // needed for recursion
        endpoints: &mut Endpoints,
        key: ServiceId,
        predicate: fn(&PendingRequest) -> bool,
    ) -> bool;
}

#[derive(Debug, Clone)]
pub struct PendingRequest {
    source: ServiceId,
    dest: ServiceId,
    bus_id: ServiceBus,
    request: BusMsg,
}

impl PendingRequest {
    fn new(source: ServiceId, dest: ServiceId, bus_id: ServiceBus, request: BusMsg) -> Self {
        PendingRequest {
            source,
            dest,
            bus_id,
            request,
        }
    }
}

impl StrictEncode for PendingRequest {
    fn strict_encode<E: std::io::Write>(&self, mut e: E) -> Result<usize, strict_encoding::Error> {
        let mut len = self.source.strict_encode(&mut e)?;
        len += self.dest.strict_encode(&mut e)?;
        len += self.bus_id.strict_encode(&mut e)?;
        len += self.request.serialize().strict_encode(&mut e)?;
        Ok(len)
    }
}

impl StrictDecode for PendingRequest {
    fn strict_decode<D: std::io::Read>(mut d: D) -> Result<Self, strict_encoding::Error> {
        let unmarshaller: Unmarshaller<BusMsg> = BusMsg::create_unmarshaller();
        let source = ServiceId::strict_decode(&mut d)?;
        let dest = ServiceId::strict_decode(&mut d)?;
        let bus_id = ServiceBus::strict_decode(&mut d)?;
        let request: BusMsg = (&*unmarshaller
            .unmarshall(Cursor::new(Vec::<u8>::strict_decode(&mut d)?))
            .unwrap())
            .clone();
        Ok(PendingRequest {
            source,
            dest,
            bus_id,
            request,
        })
    }
}

#[derive(Debug, Clone, Display)]
#[display("checkpoint-swapd")]
pub struct CheckpointSwapd {
    pub state: State,
    pub last_msg: PeerMsg,
    pub enquirer: Option<ServiceId>,
    pub xmr_addr_addendum: Option<XmrAddressAddendum>,
    pub temporal_safety: TemporalSafety,
    pub txs: HashMap<TxLabel, bitcoin::Transaction>,
    pub txids: HashMap<TxLabel, Txid>,
    pub pending_broadcasts: Vec<bitcoin::Transaction>,
    pub pending_requests: HashMap<ServiceId, Vec<PendingRequest>>,
}

impl StrictEncode for CheckpointSwapd {
    fn strict_encode<E: std::io::Write>(&self, mut e: E) -> Result<usize, strict_encoding::Error> {
        let mut len = self.state.strict_encode(&mut e)?;
        len += self.last_msg.strict_encode(&mut e)?;
        len += self.enquirer.strict_encode(&mut e)?;
        len += self.xmr_addr_addendum.strict_encode(&mut e)?;
        len += self.temporal_safety.strict_encode(&mut e)?;
        len += self.pending_broadcasts.strict_encode(&mut e)?;

        len += self.txs.len().strict_encode(&mut e)?;
        let res: Result<usize, strict_encoding::Error> =
            self.txs.iter().try_fold(len, |mut acc, (key, val)| {
                acc += key.strict_encode(&mut e).map_err(|err| {
                    strict_encoding::Error::DataIntegrityError(format!("{}", err))
                })?;
                acc += val.strict_encode(&mut e).map_err(|err| {
                    strict_encoding::Error::DataIntegrityError(format!("{}", err))
                })?;
                Ok(acc)
            });
        len = match res {
            Ok(val) => Ok(val),
            Err(err) => Err(strict_encoding::Error::DataIntegrityError(format!(
                "{}",
                err
            ))),
        }?;

        len += self.txids.len().strict_encode(&mut e)?;
        let res: Result<usize, strict_encoding::Error> =
            self.txids.iter().try_fold(len, |mut acc, (key, val)| {
                acc += key.strict_encode(&mut e).map_err(|err| {
                    strict_encoding::Error::DataIntegrityError(format!("{}", err))
                })?;
                acc += val.strict_encode(&mut e).map_err(|err| {
                    strict_encoding::Error::DataIntegrityError(format!("{}", err))
                })?;
                Ok(acc)
            });
        len = match res {
            Ok(val) => Ok(val),
            Err(err) => Err(strict_encoding::Error::DataIntegrityError(format!(
                "{}",
                err
            ))),
        }?;

        len += self.pending_requests.len().strict_encode(&mut e)?;
        self.pending_requests
            .iter()
            .try_fold(len, |mut acc, (key, val)| {
                acc += key.strict_encode(&mut e)?;
                acc += val.strict_encode(&mut e)?;
                Ok(acc)
            })
    }
}

impl StrictDecode for CheckpointSwapd {
    fn strict_decode<D: std::io::Read>(mut d: D) -> Result<Self, strict_encoding::Error> {
        let state = State::strict_decode(&mut d)?;
        let last_msg = PeerMsg::strict_decode(&mut d)?;
        let enquirer = Option::<ServiceId>::strict_decode(&mut d)?;
        let xmr_addr_addendum = Option::<XmrAddressAddendum>::strict_decode(&mut d)?;
        let temporal_safety = TemporalSafety::strict_decode(&mut d)?;
        let pending_broadcasts = Vec::<bitcoin::Transaction>::strict_decode(&mut d)?;

        let len = usize::strict_decode(&mut d)?;
        let mut txs = HashMap::<TxLabel, bitcoin::Transaction>::new();
        for _ in 0..len {
            let key = TxLabel::strict_decode(&mut d)?;
            let val = bitcoin::Transaction::strict_decode(&mut d)?;
            if txs.contains_key(&key) {
                return Err(strict_encoding::Error::RepeatedValue(format!("{:?}", key)));
            }
            txs.insert(key, val);
        }

        let len = usize::strict_decode(&mut d)?;
        let mut txids = HashMap::<TxLabel, Txid>::new();
        for _ in 0..len {
            let key = TxLabel::strict_decode(&mut d)?;
            let val = Txid::strict_decode(&mut d)?;
            if txids.contains_key(&key) {
                return Err(strict_encoding::Error::RepeatedValue(format!("{:?}", key)));
            }
            txids.insert(key, val);
        }

        let len = usize::strict_decode(&mut d)?;
        let mut pending_requests = HashMap::<ServiceId, Vec<PendingRequest>>::new();
        for _ in 0..len {
            let key = ServiceId::strict_decode(&mut d)?;
            let val = Vec::<PendingRequest>::strict_decode(&mut d)?;
            if pending_requests.contains_key(&key) {
                return Err(strict_encoding::Error::RepeatedValue(format!("{:?}", key)));
            }
            pending_requests.insert(key, val);
        }
        Ok(CheckpointSwapd {
            state,
            last_msg,
            enquirer,
            xmr_addr_addendum,
            temporal_safety,
            txs,
            txids,
            pending_requests,
            pending_broadcasts,
        })
    }
}

impl CtlServer for Runtime {}

impl esb::Handler<ServiceBus> for Runtime {
    type Request = BusMsg;
    type Error = Error;

    fn identity(&self) -> ServiceId {
        self.identity.clone()
    }

    fn handle(
        &mut self,
        endpoints: &mut Endpoints,
        bus: ServiceBus,
        source: ServiceId,
        request: BusMsg,
    ) -> Result<(), Self::Error> {
        match (bus, request) {
            // Peer-to-peer message bus, only accept peer message
            (ServiceBus::Msg, BusMsg::P2p(req)) => self.handle_msg(endpoints, source, req),
            // Control bus for issuing control commands, only accept Ctl message
            (ServiceBus::Ctl, BusMsg::Ctl(req)) => self.handle_ctl(endpoints, source, req),
            // Info command bus, only accept Info message
            (ServiceBus::Info, BusMsg::Info(req)) => self.handle_info(endpoints, source, req),
            // Syncer event bus for blockchain tasks and events, only accept Sync message
            (ServiceBus::Sync, BusMsg::Sync(req)) => self.handle_sync(endpoints, source, req),
            // All other pairs are not supported
            (bus, req) => Err(Error::NotSupported(bus, req.to_string())),
        }
    }

    fn handle_err(&mut self, _: &mut Endpoints, _: esb::Error<ServiceId>) -> Result<(), Error> {
        // We do nothing and do not propagate error; it's already being reported
        // with `error!` macro by the controller. If we propagate error here
        // this will make whole daemon panic
        Ok(())
    }
}

impl Runtime {
    fn send_peer(&mut self, endpoints: &mut Endpoints, msg: PeerMsg) -> Result<(), Error> {
        trace!("sending peer message {} to {}", msg, self.peer_service);
        if let Err(error) = endpoints.send_to(
            ServiceBus::Msg,
            self.identity(),
            self.peer_service.clone(),
            BusMsg::P2p(msg.clone()),
        ) {
            error!(
                "could not send message {} to {} due to {}",
                msg, self.peer_service, error
            );
            self.connected = false;
            warn!("notifying farcasterd of peer error, farcasterd will attempt to reconnect");
            endpoints.send_to(
                ServiceBus::Ctl,
                self.identity(),
                ServiceId::Farcasterd,
                BusMsg::Ctl(CtlMsg::PeerdUnreachable(self.peer_service.clone())),
            )?;
            self.pending_peer_request.push(msg);
        }
        Ok(())
    }

    fn swap_id(&self) -> SwapId {
        match self.identity {
            ServiceId::Swap(swap_id) => swap_id,
            _ => {
                unreachable!("not ServiceId::Swap")
            }
        }
    }

    fn pending_requests(&mut self) -> &mut HashMap<ServiceId, Vec<PendingRequest>> {
        &mut self.pending_requests
    }

    fn state_update(&mut self, endpoints: &mut Endpoints, next_state: State) -> Result<(), Error> {
        info!(
            "{} | State transition: {} -> {}",
            self.swap_id.swap_id(),
            self.state.label(),
            next_state.label(),
        );
        let msg = format!("{} -> {}", self.state, next_state,);
        self.state = next_state;
        self.report_state_transition_progress_message_to(endpoints, self.enquirer.clone(), msg)?;
        Ok(())
    }

    fn broadcast(
        &mut self,
        tx: bitcoin::Transaction,
        tx_label: TxLabel,
        endpoints: &mut Endpoints,
    ) -> Result<(), Error> {
        info!(
            "{} | Broadcasting {} tx ({})",
            self.swap_id.swap_id(),
            tx_label.label(),
            tx.txid().tx_hash()
        );
        let task = self.syncer_state.broadcast(tx);
        Ok(endpoints.send_to(
            ServiceBus::Sync,
            self.identity(),
            self.syncer_state.bitcoin_syncer(),
            BusMsg::Sync(SyncMsg::Task(task)),
        )?)
    }

    /// Checkpoint the state before executing the buy procedure signature
    fn try_checkpoint_bob_pre_buy(&mut self, endpoints: &mut Endpoints) -> Result<(), Error> {
        if let Some(buy_proc) = self.state.get_bob_buy_proc() {
            if self.txs.contains_key(&TxLabel::Cancel)
                && self.txs.contains_key(&TxLabel::Refund)
                && self.state.b_sup_checkpoint_pre_buy()
            {
                debug!("{} | checkpointing bob pre buy swapd state", self.swap_id);
                checkpoint_send(
                    endpoints,
                    self.swap_id,
                    self.identity(),
                    ServiceId::Database,
                    CheckpointState::CheckpointSwapd(CheckpointSwapd {
                        state: self.state.clone(),
                        last_msg: PeerMsg::BuyProcedureSignature(buy_proc),
                        enquirer: self.enquirer.clone(),
                        temporal_safety: self.temporal_safety.clone(),
                        txs: self.txs.clone(),
                        txids: self.syncer_state.tasks.txids.clone(),
                        pending_requests: self.pending_requests().clone(),
                        pending_broadcasts: self.syncer_state.pending_broadcast_txs(),
                        xmr_addr_addendum: self.syncer_state.xmr_addr_addendum.clone(),
                    }),
                )?;
            } else {
                debug!(
                    "{} | trying checkpoint Bob pre buy but txs not received yet",
                    self.swap_id,
                );
                if !self.state.get_is_checkpoint_pre_buy_ready() {
                    warn!(
                        "{} | trying checkpoint Bob pre buy but incorrect state: {}",
                        self.swap_id, self.state,
                    );
                }
            }
        } else {
            debug!(
                "{} | trying checkpoint Bob pre buy but Buy Procedure Signature not received yet",
                self.swap_id,
            );
        }
        Ok(())
    }

    fn handle_msg(
        &mut self,
        endpoints: &mut Endpoints,
        source: ServiceId,
        request: PeerMsg,
    ) -> Result<(), Error> {
        // Peer messages should only come from wallet (crafted internally and forwarded here) or
        // peer (received by counterpart)
        if !matches!(source, ServiceId::Wallet | ServiceId::Peer(_)) {
            let msg = format!(
                "Incorrect request sender: expected {} or {}",
                ServiceId::Wallet.label(),
                self.peer_service.label(),
            );
            error!("{}", msg);
            return Err(Error::Farcaster(msg));
        } else {
            // Check if message are from consistent peer source
            if matches!(source, ServiceId::Peer(_)) && self.peer_service != source {
                let msg = format!(
                    "Incorrect peer connection: expected {}, found {}",
                    self.peer_service, source
                );
                error!("{}", msg);
                return Err(Error::Farcaster(msg));
            }
        }

        if request.swap_id() != self.swap_id() {
            let msg = format!(
                "{} | Incorrect swap_id: expected {}, found {}",
                self.swap_id.bright_blue_italic(),
                self.swap_id(),
                request.swap_id(),
            );
            error!("{}", msg);
            return Err(Error::Farcaster(msg));
        }

        // check if message swap id matches internal swap id
        if request.swap_id() != self.swap_id() {
            return Err(Error::Farcaster(format!(
                "Incorrect swap id: expected {}, found {}",
                self.swap_id(),
                request.swap_id(),
            )));
        }

        match request {
            // Trade role: Taker, target of this message
            // Message #2 received after Take Swap control message
            //
            // We receives maker (counter-party) commit message, it is now our turn to send the
            // reveal message to counter-party.
            //
            // Upon reception taker needs to
            //  1. Forward the message to wallet to create the reveal peer message
            //  2. If we are playing Bob in the protocol: watch the arbitrating funding address
            PeerMsg::MakerCommit(remote_commit)
                if self.state.commit()
                    && self.state.trade_role() == Some(TradeRole::Taker)
                    && self.state.remote_commit().is_none() =>
            {
                debug!("{} | received remote maker commitment", self.swap_id);
                self.state.t_sup_remote_commit(remote_commit.clone());
                // if we are Bob watch the arbitrating funding address
                if self.state.swap_role() == SwapRole::Bob {
                    let addr = self
                        .state
                        .b_address()
                        .cloned()
                        .expect("address available at CommitB");
                    debug!("{} | bob, watch arbitrating funding {}", self.swap_id, addr);
                    let txlabel = TxLabel::Funding;
                    if !self.syncer_state.is_watched_addr(&txlabel) {
                        let task = self.syncer_state.watch_addr_btc(addr, txlabel);
                        endpoints.send_to(
                            ServiceBus::Sync,
                            self.identity(),
                            self.syncer_state.bitcoin_syncer(),
                            BusMsg::Sync(SyncMsg::Task(task)),
                        )?;
                    }
                }
                // forward the message to wallet to trigger creation of reveal message
                debug!("{} | forward maker commitment to wallet", self.swap_id);
                self.send_wallet(
                    ServiceBus::Msg,
                    endpoints,
                    BusMsg::P2p(PeerMsg::MakerCommit(remote_commit)),
                )?;
            }

            // Trade role: both
            // Message received from wallet to be forwarded to counter-pary
            //
            // Message revealing the parameters and the zero-knowledge proof received by the wallet
            // to trigger a state transition before forwarding it to counter-party.
            PeerMsg::Reveal(reveal)
                if source == ServiceId::Wallet
                    && self.state.commit()
                    && self.state.remote_commit().is_some() =>
            {
                // forward message to peer
                debug!("{} | send reveal peer message to peerd", self.swap_id);
                self.send_peer(endpoints, PeerMsg::Reveal(reveal))?;
                // trigger state transition
                debug!("{} | transition state", self.swap_id);
                let next_state = self.state.clone().sup_commit_to_reveal();
                self.state_update(endpoints, next_state)?;
            }

            // Trade role: both
            // Message received by counter-party revealing they parameters
            //
            // Upon reception Alice needs to
            //  1. Validate the parameters
            //  2. Forward the reveal message to wallet
            //
            // Upon reception Bob needs to
            //  1. Validate the parameters
            //  2. Add the reveal message to the pending message for later use
            //  3. Send the funding information message to farcaster
            //  4. Watch the arbitrating funding address if we are maker
            //
            // Reveal message is received by maker first on his commit state and by taker second on
            // his reveal state. Because taker moves from commit to reveal after sending the reveal
            // message to maker.
            PeerMsg::Reveal(reveal) if self.state.commit() || self.state.reveal() => {
                let remote_commit = self.state.remote_commit().cloned().unwrap();
                if let Ok(validated_params) = validate_reveal(&reveal, remote_commit) {
                    debug!("{} | remote params successfully validated", self.swap_id);
                    self.state.sup_remote_params(validated_params);
                } else {
                    let msg = format!("{} | remote params validation failed", self.swap_id);
                    error!("{}", msg);
                    return Err(Error::Farcaster(msg));
                }
                match self.state.swap_role() {
                    // forward the reveal message to wallet
                    SwapRole::Alice => {
                        debug!("{} | alice: forwarding reveal to wallet", self.swap_id);
                        self.send_wallet(
                            ServiceBus::Msg,
                            endpoints,
                            BusMsg::P2p(PeerMsg::Reveal(reveal)),
                        )?
                    }
                    SwapRole::Bob => {
                        if self.state.b_address().is_none() {
                            let msg = format!("{} | bob: address is missing", self.swap_id);
                            error!("{}", msg);
                            return Err(Error::Farcaster(msg));
                        }
                        // if fee estimate not available yet defer handling for later
                        if let Some(sat_per_kvb) = self.syncer_state.btc_fee_estimate_sat_per_kvb {
                            // 1. add reveal as a pending request
                            debug!("{} | bob: add reveal as a pending request", self.swap_id);
                            self.pending_requests.defer_request(
                                ServiceId::Wallet,
                                PendingRequest::new(
                                    self.identity(),
                                    ServiceId::Wallet,
                                    ServiceBus::Msg,
                                    BusMsg::P2p(PeerMsg::Reveal(reveal)),
                                ),
                            );
                            // 2. send the funding information to farcasterd
                            debug!("{} | bob: send funding info to farcasterd", self.swap_id);
                            let address = self.state.b_address().cloned().unwrap();
                            self.ask_bob_to_fund(sat_per_kvb, address.clone(), endpoints)?;
                            let trade_role = self.state.trade_role().unwrap();
                            if trade_role == TradeRole::Maker {
                                // 3. watch the arbitrating address to receive an event on funding
                                debug!("{} | bob: watch address for funding event", self.swap_id);
                                if !self.syncer_state.is_watched_addr(&TxLabel::Funding) {
                                    let watch_addr_task =
                                        self.syncer_state.watch_addr_btc(address, TxLabel::Funding);
                                    endpoints.send_to(
                                        ServiceBus::Sync,
                                        self.identity(),
                                        self.syncer_state.bitcoin_syncer(),
                                        BusMsg::Sync(SyncMsg::Task(watch_addr_task)),
                                    )?;
                                }
                            }
                        } else {
                            debug!("{} | bob: deferring for when fee available", self.swap_id);
                            self.pending_requests.defer_request(
                                self.syncer_state.bitcoin_syncer(),
                                PendingRequest::new(
                                    source,
                                    self.identity(),
                                    ServiceBus::Msg,
                                    BusMsg::P2p(PeerMsg::Reveal(reveal.clone())),
                                ),
                            );
                        }
                    }
                }
            }

            // Swap role: Bob, initiator of this message
            // Message #1 after commit/reveal
            //
            // The Core Arbitrating Setup message is created by Bob's wallet and contains the core
            // arbitrating transactions, i.e. the set of transactions used to drive the swap
            // execution on the Arbitrating blockchain, Bitcoin in the case of Bitcoin<>Monero.
            //
            // Swap receives the message from Wallet, thus we are acting as Bob in the swap
            // protocol. We need to
            //  1. Checkpoint the current swap state
            //  2. Register a watch task on syncer for
            //    - Arbitrating lock
            //    - Cancel
            //    - Refund
            //  3. Send the Core Arbitrating Setup message to counter-party
            PeerMsg::CoreArbitratingSetup(setup)
                if source == ServiceId::Wallet
                    && self.state.reveal()
                    && self.state.remote_params().is_some()
                    && self.state.local_params().is_some() =>
            {
                // checkpoint swap pre lock bob
                debug!("{} | checkpointing bob pre lock state", self.swap_id);
                if self.state.b_sup_checkpoint_pre_lock() {
                    checkpoint_send(
                        endpoints,
                        self.swap_id,
                        self.identity(),
                        ServiceId::Database,
                        CheckpointState::CheckpointSwapd(CheckpointSwapd {
                            state: self.state.clone(),
                            last_msg: PeerMsg::CoreArbitratingSetup(setup.clone()),
                            enquirer: self.enquirer.clone(),
                            temporal_safety: self.temporal_safety.clone(),
                            txs: self.txs.clone(),
                            txids: self.syncer_state.tasks.txids.clone(),
                            pending_requests: self.pending_requests().clone(),
                            pending_broadcasts: self.syncer_state.pending_broadcast_txs(),
                            xmr_addr_addendum: self.syncer_state.xmr_addr_addendum.clone(),
                        }),
                    )?;
                }
                // register a watch task for arb lock, cancel, and refund
                for (&tx, tx_label) in [&setup.lock, &setup.cancel, &setup.refund].iter().zip([
                    TxLabel::Lock,
                    TxLabel::Cancel,
                    TxLabel::Refund,
                ]) {
                    debug!("{} | register watch {} tx", self.swap_id, tx_label);
                    if !self.syncer_state.is_watched_tx(&tx_label) {
                        let txid = tx.clone().extract_tx().txid();
                        let task = self.syncer_state.watch_tx_btc(txid, tx_label);
                        endpoints.send_to(
                            ServiceBus::Sync,
                            self.identity(),
                            self.syncer_state.bitcoin_syncer(),
                            BusMsg::Sync(SyncMsg::Task(task)),
                        )?;
                    }
                }
                // send the message to counter-party
                debug!("{} | send core arb setup to peer", self.swap_id);
                self.send_peer(endpoints, PeerMsg::CoreArbitratingSetup(setup))?;
                // transition to new state
                let next_state = State::Bob(BobState::CorearbB {
                    received_refund_procedure_signatures: false,
                    local_params: self.state.local_params().cloned().unwrap(),
                    cancel_seen: false,
                    remote_params: self.state.remote_params().unwrap(),
                    b_address: self.state.b_address().cloned().unwrap(),
                    last_checkpoint_type: self.state.last_checkpoint_type().unwrap(),
                    buy_tx_seen: false,
                    buy_proc: None,
                });
                self.state_update(endpoints, next_state)?;
            }

            // Swap role: Alice, target of this message
            // Message #1 after commit/reveal
            //
            // The Core Arbitrating Setup is created by Bob and sent to Alice. The message contains
            // the set of transactions used on the Arbitrating blockchain, i.e. Bitcoin in
            // Bitcoin<>Monero.
            //
            // When Alice's swap receives the message from Bob she needs to
            //  1. Register a watch task on syncer for
            //    - Arbitrating lock
            //    - Cancel
            //    - Refund
            //  2. Send the Core Arbitrating Setup message to her Wallet
            PeerMsg::CoreArbitratingSetup(setup)
                if self.state.swap_role() == SwapRole::Alice && self.state.reveal() =>
            {
                // register a watch task for arb lock, cancel, and refund
                for (&tx, tx_label) in [&setup.lock, &setup.cancel, &setup.refund].iter().zip([
                    TxLabel::Lock,
                    TxLabel::Cancel,
                    TxLabel::Refund,
                ]) {
                    debug!("{} | register watch {} tx", self.swap_id, tx_label);
                    if !self.syncer_state.is_watched_tx(&tx_label) {
                        let txid = tx.clone().extract_tx().txid();
                        let task = self.syncer_state.watch_tx_btc(txid, tx_label);
                        endpoints.send_to(
                            ServiceBus::Sync,
                            self.identity(),
                            self.syncer_state.bitcoin_syncer(),
                            BusMsg::Sync(SyncMsg::Task(task)),
                        )?;
                    }
                }
                // forward the core arbitrating setup message to her wallet
                debug!("{} | forward core arb setup to wallet", self.swap_id);
                self.send_wallet(
                    ServiceBus::Msg,
                    endpoints,
                    BusMsg::P2p(PeerMsg::CoreArbitratingSetup(setup)),
                )?;
            }

            // Swap role: Alice, initiator of this message
            // Message #2 after commit/reveal
            //
            // The Refund Procedure Signature is a message created by Alice in reaction to Bob's
            // Core Arbitrating Setup message that contains the necessary signatures on cancel and
            // refund arbitrating transactions. These signature are needed to Bob to safely lock
            // his funds.
            //
            // Swap receives the message from Wallet, thus we are acting as Alice in the swap
            // protocol. We need to
            //  1. Checkpoint the current swap state
            //  2. Send the Refund Procedure Signature message to counter-party
            PeerMsg::RefundProcedureSignatures(refund_proc_sigs)
                if source == ServiceId::Wallet
                    && self.state.reveal()
                    && self.state.remote_params().is_some()
                    && self.state.local_params().is_some() =>
            {
                // checkpoint alice pre lock bob
                debug!("{} | checkpointing alice pre lock state", self.swap_id);
                if self.state.a_sup_checkpoint_pre_lock() {
                    checkpoint_send(
                        endpoints,
                        self.swap_id,
                        self.identity(),
                        ServiceId::Database,
                        CheckpointState::CheckpointSwapd(CheckpointSwapd {
                            state: self.state.clone(),
                            last_msg: PeerMsg::RefundProcedureSignatures(refund_proc_sigs.clone()),
                            enquirer: self.enquirer.clone(),
                            temporal_safety: self.temporal_safety.clone(),
                            txs: self.txs.clone(),
                            txids: self.syncer_state.tasks.txids.clone(),
                            pending_requests: self.pending_requests().clone(),
                            pending_broadcasts: self.syncer_state.pending_broadcast_txs(),
                            xmr_addr_addendum: self.syncer_state.xmr_addr_addendum.clone(),
                        }),
                    )?;
                }
                // send refund procedure signature message to counter-party
                debug!("{} | send refund proc sig to peer", self.swap_id);
                self.send_peer(
                    endpoints,
                    PeerMsg::RefundProcedureSignatures(refund_proc_sigs),
                )?;
                // transition to new state
                let next_state = State::Alice(AliceState::RefundSigA {
                    last_checkpoint_type: SwapCheckpointType::CheckpointAlicePreLock,
                    local_params: self.state.local_params().cloned().unwrap(),
                    btc_locked: false,
                    xmr_locked: false,
                    buy_published: false,
                    cancel_seen: false,
                    refund_seen: false,
                    remote_params: self.state.remote_params().unwrap(),
                    required_funding_amount: None,
                    overfunded: false,
                });
                self.state_update(endpoints, next_state)?;
            }

            // Swap role: Bob, target of this message
            // Message #2 after commit/reveal
            //
            // The Refund Procedure Signature message is created by Alice and sent to Bob. Bob
            // needs this message to safely lock his funds. Upon reception we need to
            //  1. Forward the Refund Procedure Signature message to Wallet
            PeerMsg::RefundProcedureSignatures(refund_proc) if self.state.b_core_arb() => {
                debug!("{} | forward refund proc sig to wallet", self.swap_id);
                self.state.sup_received_refund_procedure_signatures();
                self.send_wallet(
                    ServiceBus::Msg,
                    endpoints,
                    BusMsg::P2p(PeerMsg::RefundProcedureSignatures(refund_proc)),
                )?;
            }

            // Swap role: Bob, initiator of this message
            // Message #3 after commit/reveal
            //
            // The Buy Procedure Signature is a message created by Bob and sent to Alice in
            // reaction to Alice's Refund Procedure Signature once all funds are locked.
            //
            // Upon reception of this message from Bob's Wallet we need to
            //  1. Checkpoint the current swap state; this message arrived after Tx::Cancel & Tx::Refund
            //    - yes; we have all data needed, save the state now
            //    - no; we will save the state when Tx::Cancel & Tx::Refund arrive
            //  2. Register a watch task for the Buy transaction
            PeerMsg::BuyProcedureSignature(ref buy_proc_sig)
                if source == ServiceId::Wallet
                    && self.state.b_core_arb()
                    && !self.syncer_state.tasks.txids.contains_key(&TxLabel::Buy) =>
            {
                // This message can arrive in any order between the pair (Tx::Cancel, Tx::Refund)
                // control messages. Only save the state if the Tx Ctl message already arrived.
                //
                // Destructure state and register the buy procedure signature message
                if let State::Bob(BobState::CorearbB { buy_proc, .. }) = &mut self.state {
                    *buy_proc = Some(buy_proc_sig.clone());
                }
                // try checkpointing the state; only if txs arrived already
                self.try_checkpoint_bob_pre_buy(endpoints)?;
                // register a watch task for buy
                debug!("{} | register watch buy tx", self.swap_id);
                if !self.syncer_state.is_watched_tx(&TxLabel::Buy) {
                    let buy_tx = buy_proc_sig.buy.clone().extract_tx();
                    let task = self.syncer_state.watch_tx_btc(buy_tx.txid(), TxLabel::Buy);
                    endpoints.send_to(
                        ServiceBus::Sync,
                        self.identity(),
                        self.syncer_state.bitcoin_syncer(),
                        BusMsg::Sync(SyncMsg::Task(task)),
                    )?;
                }
                // send the message to counter-party when predicate is reached later when:
                //  - Arb Lock is final
                //  - Acc Lock is final
                self.pending_requests.defer_request(
                    self.syncer_state.monero_syncer(),
                    PendingRequest::new(
                        self.identity(),
                        self.peer_service.clone(),
                        ServiceBus::Msg,
                        BusMsg::P2p(request),
                    ),
                );
            }

            // Swap role: Alice, target of this message
            // Message #3 after commit/reveal
            //
            // The Buy Procedure Signature is received by Alice when Bob validated Alice's funding
            // on-chain. This message allows Alice to trigger the swap execution on-chain.
            //
            // Upon reception of this message Alice needs to
            //  1. Checkpoint the current swap state
            //  2. Register a watch task for the Buy transaction
            //  3. Forward the Buy Procedure Signature to her wallet
            PeerMsg::BuyProcedureSignature(buy_proc_sig)
                if self.state.a_refundsig() && !self.state.a_overfunded() =>
            {
                // checkpoint swap alice pre buy
                debug!("{} | checkpointing alice pre buy swapd state", self.swap_id);
                if self.state.a_sup_checkpoint_pre_buy() {
                    checkpoint_send(
                        endpoints,
                        self.swap_id,
                        self.identity(),
                        ServiceId::Database,
                        CheckpointState::CheckpointSwapd(CheckpointSwapd {
                            state: self.state.clone(),
                            last_msg: PeerMsg::BuyProcedureSignature(buy_proc_sig.clone()),
                            enquirer: self.enquirer.clone(),
                            temporal_safety: self.temporal_safety.clone(),
                            txs: self.txs.clone(),
                            txids: self.syncer_state.tasks.txids.clone(),
                            pending_requests: self.pending_requests().clone(),
                            pending_broadcasts: self.syncer_state.pending_broadcast_txs(),
                            xmr_addr_addendum: self.syncer_state.xmr_addr_addendum.clone(),
                        }),
                    )?;
                }
                // register a watch task for buy
                debug!("{} | register watch buy tx", self.swap_id);
                if !self.syncer_state.is_watched_tx(&TxLabel::Buy) {
                    let txid = buy_proc_sig.buy.clone().extract_tx().txid();
                    let task = self.syncer_state.watch_tx_btc(txid, TxLabel::Buy);
                    endpoints.send_to(
                        ServiceBus::Sync,
                        self.identity(),
                        self.syncer_state.bitcoin_syncer(),
                        BusMsg::Sync(SyncMsg::Task(task)),
                    )?;
                }
                // forward the received buy procedure signature message to wallet
                debug!("{} | forward buy proc sig to wallet", self.swap_id);
                self.send_wallet(
                    ServiceBus::Msg,
                    endpoints,
                    BusMsg::P2p(PeerMsg::BuyProcedureSignature(buy_proc_sig)),
                )?;
            }

            // bob and alice
            PeerMsg::Abort(_) => {
                return Err(Error::Farcaster("Abort not yet supported".to_string()))
            }

            PeerMsg::Ping(_) | PeerMsg::Pong(_) | PeerMsg::PingPeer => {
                unreachable!("ping/pong must remain in peerd, and unreachable in swapd")
            }

            req => error!(
                "{} | BusMsg {} not supported at state {} on MSG interface",
                self.swap_id.swap_id(),
                req,
                self.state
            ),
        }

        Ok(())
    }

    fn handle_ctl(
        &mut self,
        endpoints: &mut Endpoints,
        source: ServiceId,
        request: CtlMsg,
    ) -> Result<(), Error> {
        match (&request, &source) {
            (CtlMsg::Hello, _) => {
                info!(
                    "{} | Service {} daemon is now {}",
                    self.swap_id.swap_id(),
                    source.bright_green_bold(),
                    "connected"
                );
            }
            (_, ServiceId::Syncer(..)) if self.syncer_state.any_syncer(&source) => {
            }
            (
                _,
                ServiceId::Farcasterd
                | ServiceId::Wallet
                | ServiceId::Database
                | ServiceId::GrpcdClient(_)
                | ServiceId::Grpcd
            ) => {}
            (CtlMsg::AbortSwap, ServiceId::Client(_)) => {}
            _ => return Err(Error::Farcaster(
                "Permission Error: only Farcasterd, Wallet, Client and Syncer can can control swapd"
                    .to_string(),
            )),
        };

        match request {
            // Terminate this service.
            CtlMsg::Terminate if source == ServiceId::Farcasterd => {
                info!(
                    "{} | {}",
                    self.swap_id.swap_id(),
                    format!("Terminating {}", self.identity()).label()
                );
                std::process::exit(0);
            }

<<<<<<< HEAD
            CtlMsg::Disconnected => {
                self.connected = false;
            }

            CtlMsg::Reconnected => {
                self.connected = true;
            }

=======
            // Trade role: Taker, target of this message
            // Message sent by farcasterd upon reception of TakeOffer message
            //
            // First message received on the taker swap side.
            //
            // Upon reception of this message Taker needs to
            //  1. Start the fee estimation process
            //  2. Subscribe to blockchain height change events
            //  3. Send the peer-to-peer Taker Commit message to counter-party
>>>>>>> 4e171c6f
            CtlMsg::TakeSwap(InitSwap {
                peerd,
                report_to,
                local_params,
                swap_id,
                remote_commit: None,
                funding_address, // Some(_) for Bob, None for Alice
            }) if self.state.start() => {
                if ServiceId::Swap(swap_id) != self.identity {
                    error!(
                        "{}: {}",
                        "This swapd instance is not reponsible for swap_id", swap_id
                    );
                    return Ok(());
                };
                // start fee estimation and block height changes
                self.syncer_state.watch_fee_and_height(endpoints)?;
<<<<<<< HEAD

                self.peer_service = peerd;
                if self.peer_service != ServiceId::Loopback {
                    self.connected = true;
                }

                self.enquirer = report_to.clone();

=======
                self.peer_service = peerd.clone();
                self.enquirer = report_to.clone();
                if let ServiceId::Peer(ref addr) = peerd {
                    self.maker_peer = Some(addr.clone());
                }
>>>>>>> 4e171c6f
                let local_commit =
                    self.taker_commit(endpoints, local_params.clone())
                        .map_err(|err| {
                            error!("{}", err);
                            self.report_failure_to(
                                endpoints,
                                &report_to,
                                Failure {
                                    code: FailureCode::Unknown,
                                    info: err.to_string(),
                                },
                            )
                        })?;
                let next_state = self.state.clone().sup_start_to_commit(
                    local_commit.clone(),
                    local_params,
                    funding_address,
                    None,
                );
                let take_swap = TakerCommit {
                    commit: local_commit,
                    public_offer: self.public_offer.clone(),
                };
                // send taker commit message to counter-party
                self.send_peer(endpoints, PeerMsg::TakerCommit(take_swap))?;
                self.state_update(endpoints, next_state)?;
            }

            // Trade role: Maker, target of this message
            // Message sent by farcasterd upon reception of p2p TakerCommit message
            //
            // First message received by swapd on the maker side that initiate the swap protocol.
            //
            // Upon reception of this message Maker needs to
            //  1. Start the fee estimation process
            //  2. Subscribe to blockchain height change events
            //  3. Send the peer-to-peer Maker Commit message to counter-party
            CtlMsg::MakeSwap(InitSwap {
                peerd,
                report_to,
                local_params,
                swap_id,
                remote_commit: Some(remote_commit),
                funding_address, // Some(_) for Bob, None for Alice
            }) if self.state.start() => {
                // start fee estimation and block height changes
                self.syncer_state.watch_fee_and_height(endpoints)?;

                self.peer_service = peerd;
                if self.peer_service != ServiceId::Loopback {
                    self.connected = true;
                }
                self.enquirer = report_to.clone();
                let local_commit = self
                    .maker_commit(endpoints, swap_id, &local_params)
                    .map_err(|err| {
                        self.report_failure_to(
                            endpoints,
                            &report_to,
                            Failure {
                                code: FailureCode::Unknown,
                                info: err.to_string(),
                            },
                        )
                    })?;
                let next_state = self.state.clone().sup_start_to_commit(
                    local_commit.clone(),
                    local_params,
                    funding_address,
                    Some(remote_commit),
                );
                // send maker commit message to counter-party
                trace!("sending peer MakerCommit msg {}", &local_commit);
                self.send_peer(endpoints, PeerMsg::MakerCommit(local_commit))?;
                self.state_update(endpoints, next_state)?;
            }

            // Swap role: Bob
            // Trade role: Taker & Maker
            // Message sent by wallet after processing the funding transaction
            //
            // Upon reception of this message swap can continue the previously deferred reveal
            // request.
            CtlMsg::FundingUpdated
                if source == ServiceId::Wallet
                    && ((self.state.trade_role() == Some(TradeRole::Taker)
                        && self.state.reveal())
                        || (self.state.trade_role() == Some(TradeRole::Maker)
                            && self.state.commit()))
                    && self.pending_requests().contains_key(&source)
                    && self
                        .pending_requests()
                        .get(&source)
                        .map(|reqs| reqs.len() == 1)
                        .unwrap() =>
            {
                let success_proof = PendingRequests::continue_deferred_requests(
                    self,
                    endpoints,
                    source.clone(),
                    |r| {
                        matches!(
                            r,
                            &PendingRequest {
                                dest: ServiceId::Wallet,
                                bus_id: ServiceBus::Msg,
                                request: BusMsg::P2p(PeerMsg::Reveal(_)),
                                ..
                            }
                        )
                    },
                );
                if !success_proof {
                    error!("Did not dispatch proof pending request");
                }
            }

            CtlMsg::Tx(Tx::Lock(btc_lock)) if self.state.b_core_arb() => {
                log_tx_received(self.swap_id, TxLabel::Lock);
                self.broadcast(btc_lock, TxLabel::Lock, endpoints)?;
                if let (Some(Params::Bob(bob_params)), Some(Params::Alice(alice_params))) =
                    (&self.state.local_params(), &self.state.remote_params())
                {
                    let (spend, view) = aggregate_xmr_spend_view(alice_params, bob_params);

                    let txlabel = TxLabel::AccLock;
                    if !self.syncer_state.is_watched_addr(&txlabel) {
                        let task = self.syncer_state.watch_addr_xmr(spend, view, txlabel, None);
                        endpoints.send_to(
                            ServiceBus::Sync,
                            self.identity(),
                            self.syncer_state.monero_syncer(),
                            BusMsg::Sync(SyncMsg::Task(task)),
                        )?
                    }
                } else {
                    error!(
                        "local_params or remote_params not set, state {}",
                        self.state
                    )
                }
            }

            CtlMsg::Tx(transaction) => {
                // update state
                match transaction.clone() {
                    Tx::Cancel(tx) => {
                        log_tx_received(self.swap_id, TxLabel::Cancel);
                        self.txs.insert(TxLabel::Cancel, tx);
                    }
                    Tx::Refund(tx) => {
                        log_tx_received(self.swap_id, TxLabel::Refund);
                        self.txs.insert(TxLabel::Refund, tx);
                    }
                    Tx::Punish(tx) => {
                        log_tx_received(self.swap_id, TxLabel::Punish);
                        self.txs.insert(TxLabel::Punish, tx);
                    }
                    Tx::Buy(tx) => {
                        log_tx_received(self.swap_id, TxLabel::Buy);
                        self.txs.insert(TxLabel::Buy, tx);
                    }
                    Tx::Funding(_) => unreachable!("not handled in swapd"),
                    Tx::Lock(_) => unreachable!("handled above"),
                }
                // try checkpointing bob state; only if buy proc sig arrived already
                self.try_checkpoint_bob_pre_buy(endpoints)?;
                // replay last tx confirmation event received from syncer, recursing
                let source = self.syncer_state.bitcoin_syncer();
                match transaction {
                    Tx::Cancel(_) | Tx::Buy(_) => {
                        if let Some(lock_tx_confs_req) = self.syncer_state.lock_tx_confs.clone() {
                            self.handle_sync(endpoints, source, lock_tx_confs_req)?;
                        }
                    }
                    Tx::Refund(_) | Tx::Punish(_) => {
                        if let Some(cancel_tx_confs_req) = self.syncer_state.cancel_tx_confs.clone()
                        {
                            self.handle_sync(endpoints, source, cancel_tx_confs_req)?;
                        }
                    }
                    _ => {}
                }
            }

            CtlMsg::SweepAddress(sweep_address) => match sweep_address {
                SweepAddressAddendum::Bitcoin(sweep_btc) => {
                    info!(
                        "{} | Sweeping source (funding) address: {} to destination address: {}",
                        self.swap_id.swap_id(),
                        sweep_btc.source_address.addr(),
                        sweep_btc.destination_address.addr()
                    );
                    let task = self.syncer_state.sweep_btc(sweep_btc.clone(), false);
                    endpoints.send_to(
                        ServiceBus::Sync,
                        self.identity(),
                        self.syncer_state.bitcoin_syncer(),
                        BusMsg::Sync(SyncMsg::Task(task)),
                    )?;
                }
                SweepAddressAddendum::Monero(sweep_xmr) => {
                    let task = self.syncer_state.sweep_xmr(sweep_xmr.clone(), true);
                    let acc_confs_needs = self.temporal_safety.sweep_monero_thr
                        - self.temporal_safety.xmr_finality_thr;
                    let sweep_block =
                        self.syncer_state.height(Blockchain::Monero) + acc_confs_needs as u64;
                    info!(
                        "{} | Tx {} needs {}, and has {} {}",
                        self.swap_id.swap_id(),
                        TxLabel::AccLock.label(),
                        "10 confirmations".bright_green_bold(),
                        (10 - acc_confs_needs).bright_green_bold(),
                        "confirmations".bright_green_bold(),
                    );
                    info!(
                        "{} | {} reaches your address {} around block {}",
                        self.swap_id.swap_id(),
                        Blockchain::Monero.label(),
                        sweep_xmr.destination_address.addr(),
                        sweep_block.bright_blue_bold(),
                    );
                    warn!(
                        "Peerd might crash, just ignore it, counterparty closed\
                               connection but you don't need it anymore!"
                    );
                    self.pending_requests.defer_request(
                        self.syncer_state.monero_syncer(),
                        PendingRequest::new(
                            self.identity(),
                            self.syncer_state.monero_syncer(),
                            ServiceBus::Sync,
                            BusMsg::Sync(SyncMsg::Task(task)),
                        ),
                    );
                }
            },

            CtlMsg::AbortSwap
                if self.state.a_start()
                    || self.state.a_commit()
                    || self.state.a_reveal()
                    || (self.state.a_refundsig() && !self.state.a_btc_locked()) =>
            {
                // just cancel the swap, no additional logic required
                self.state_update(endpoints, State::Alice(AliceState::FinishA(Outcome::Abort)))?;
                self.abort_swap(endpoints)?;
                self.send_client_info(
                    endpoints,
                    source,
                    InfoMsg::String("Aborted swap".to_string()),
                )?;
            }

            CtlMsg::AbortSwap if self.state.b_start() => {
                // just cancel the swap, no additional logic required, since funding was not yet retrieved
                self.state_update(endpoints, State::Bob(BobState::FinishB(Outcome::Abort)))?;
                self.abort_swap(endpoints)?;
                self.send_client_info(
                    endpoints,
                    source,
                    InfoMsg::String("Aborted swap".to_string()),
                )?;
            }

            CtlMsg::AbortSwap
                if self.state.b_commit()
                    || self.state.b_reveal()
                    || (!self.state.b_received_refund_procedure_signatures()
                        && self.state.b_core_arb()) =>
            {
                self.send_ctl(
                    endpoints,
                    ServiceId::Wallet,
                    BusMsg::Ctl(CtlMsg::GetSweepBitcoinAddress(
                        self.state.b_address().cloned().unwrap(),
                    )),
                )?;
                // cancel the swap to invalidate its state
                self.state_update(endpoints, State::Bob(BobState::FinishB(Outcome::Abort)))?;
                self.send_client_info(
                    endpoints,
                    source,
                    InfoMsg::String("Aborting swap, checking if funds can be sweeped.".to_string()),
                )?;
            }

            CtlMsg::AbortSwap => {
                let msg = "Swap is already locked-in, cannot manually abort anymore.".to_string();
                warn!("{} | {}", self.swap_id.swap_id(), msg);

                self.send_client_ctl(
                    endpoints,
                    source,
                    BusMsg::Ctl(CtlMsg::Failure(Failure {
                        code: FailureCode::Unknown,
                        info: msg,
                    })),
                )?;
            }
            CtlMsg::PeerdReconnected(service_id) => {
                // Set the reconnected service id. This can happen if this is a
                // maker launched swap after restoration and the taker
                // reconnects, or after a manual connect call
                self.peer_service = service_id;
                self.connected = true;
                for msg in self.pending_peer_request.clone().iter() {
                    self.send_peer(endpoints, msg.clone())?;
                }
                self.pending_peer_request.clear();
            }

            CtlMsg::Checkpoint(Checkpoint { swap_id, state }) => match state {
                CheckpointState::CheckpointSwapd(CheckpointSwapd {
                    state,
                    last_msg,
                    enquirer,
                    temporal_safety,
                    txs,
                    txids,
                    pending_requests,
                    pending_broadcasts,
                    xmr_addr_addendum,
                }) => {
                    info!("{} | Restoring swap", swap_id.swap_id());
                    self.state = state;
                    self.enquirer = enquirer;
                    self.temporal_safety = temporal_safety;
                    self.pending_requests = pending_requests;
                    self.txs = txs.clone();
                    trace!("Watch height bitcoin");
                    let watch_height_bitcoin = self.syncer_state.watch_height(Blockchain::Bitcoin);
                    endpoints.send_to(
                        ServiceBus::Sync,
                        self.identity(),
                        self.syncer_state.bitcoin_syncer(),
                        BusMsg::Sync(SyncMsg::Task(watch_height_bitcoin)),
                    )?;

                    trace!("Watch height monero");
                    let watch_height_monero = self.syncer_state.watch_height(Blockchain::Monero);
                    endpoints.send_to(
                        ServiceBus::Sync,
                        self.identity(),
                        self.syncer_state.monero_syncer(),
                        BusMsg::Sync(SyncMsg::Task(watch_height_monero)),
                    )?;

                    trace!("Watching transactions");
                    for (tx_label, txid) in txids.iter() {
                        let task = self
                            .syncer_state
                            .watch_tx_btc(txid.clone(), tx_label.clone());
                        endpoints.send_to(
                            ServiceBus::Sync,
                            self.identity(),
                            self.syncer_state.bitcoin_syncer(),
                            BusMsg::Sync(SyncMsg::Task(task)),
                        )?;
                    }

                    trace!("broadcasting txs pending broadcast");
                    for tx in pending_broadcasts.iter() {
                        let task = self.syncer_state.broadcast(tx.clone());
                        endpoints.send_to(
                            ServiceBus::Sync,
                            self.identity(),
                            self.syncer_state.bitcoin_syncer(),
                            BusMsg::Sync(SyncMsg::Task(task)),
                        )?;
                    }

                    if let Some(XmrAddressAddendum {
                        view_key,
                        spend_key,
                        from_height,
                    }) = xmr_addr_addendum
                    {
                        let task = self.syncer_state.watch_addr_xmr(
                            spend_key,
                            view_key,
                            TxLabel::AccLock,
                            Some(from_height),
                        );
                        endpoints.send_to(
                            ServiceBus::Sync,
                            self.identity(),
                            self.syncer_state.monero_syncer(),
                            BusMsg::Sync(SyncMsg::Task(task)),
                        )?;
                    }
                    let msg = format!("Restored swap at state {}", self.state);
                    let _ = self.report_progress_message_to(endpoints, ServiceId::Farcasterd, msg);
                    // Simulate message from wallet to trigger last message process handling
                    self.handle_msg(endpoints, ServiceId::Wallet, last_msg)?;
                }
                s => {
                    error!("Checkpoint {} not supported in swapd", s);
                }
            },

            req => {
                error!(
                    "BusMsg {} is not supported by the CTL interface",
                    req.to_string()
                );
            }
        }

        Ok(())
    }

    fn handle_info(
        &mut self,
        endpoints: &mut Endpoints,
        source: ServiceId,
        request: InfoMsg,
    ) -> Result<(), Error> {
        match request {
            InfoMsg::GetInfo => {
                let swap_id = if self.swap_id() == zero!() {
                    None
                } else {
                    Some(self.swap_id())
                };
                let connection = if let ServiceId::Peer(addr) = self.peer_service {
                    Some(addr)
                } else {
                    None
                };
                let info = SwapInfo {
                    swap_id,
                    state: self.state.to_string(),
                    connection,
                    connected: self.connected,
                    uptime: SystemTime::now()
                        .duration_since(self.started)
                        .unwrap_or_else(|_| Duration::from_secs(0)),
                    since: self
                        .started
                        .duration_since(SystemTime::UNIX_EPOCH)
                        .unwrap_or_else(|_| Duration::from_secs(0))
                        .as_secs(),
                    public_offer: self.public_offer.clone(),
                };
                self.send_client_info(endpoints, source, InfoMsg::SwapInfo(info))?;
            }

            req => {
                error!(
                    "BusMsg {} is not supported by the INFO interface",
                    req.to_string()
                );
            }
        }

        Ok(())
    }

    fn handle_sync(
        &mut self,
        endpoints: &mut Endpoints,
        source: ServiceId,
        request: SyncMsg,
    ) -> Result<(), Error> {
        match request {
            SyncMsg::Event(ref event) if source == self.syncer_state.monero_syncer => {
                match &event {
                    Event::HeightChanged(HeightChanged { height, .. }) => {
                        self.syncer_state
                            .handle_height_change(*height, Blockchain::Monero);
                    }

                    Event::AddressTransaction(AddressTransaction {
                        id,
                        hash,
                        amount,
                        block,
                        tx,
                    }) if self.state.swap_role() == SwapRole::Alice
                        && self.syncer_state.tasks.watched_addrs.contains_key(id)
                        && !self.state.a_xmr_locked()
                        && self.syncer_state.tasks.watched_addrs.get(id).unwrap()
                            == &TxLabel::AccLock =>
                    {
                        debug!(
                            "Event details: {} {:?} {} {:?} {:?}",
                            id, hash, amount, block, tx
                        );
                        self.state.a_sup_refundsig_xmrlocked();

                        let required_funding_amount = self
                            .state
                            .a_required_funding_amount()
                            .expect("set when monero funding address is displayed");
                        if amount.clone() < required_funding_amount {
                            // Alice still views underfunding as valid in the hope that Bob still passes her BuyProcSig
                            let msg = format!(
                                "Too small amount funded. Required: {}, Funded: {}. Do not fund this swap anymore, will attempt to refund.",
                                monero::Amount::from_pico(required_funding_amount),
                                monero::Amount::from_pico(amount.clone())
                            );
                            error!("{}", msg);
                            self.report_progress_message_to(endpoints, self.enquirer.clone(), msg)?;
                        } else if amount.clone() > required_funding_amount {
                            // Alice set overfunded to ensure that she does not publish the buy transaction if Bob gives her the BuySig.
                            self.state.a_sup_overfunded();
                            let msg = format!(
                                "Too big amount funded. Required: {}, Funded: {}. Do not fund this swap anymore, will attempt to refund.",
                                monero::Amount::from_pico(required_funding_amount),
                                monero::Amount::from_pico(amount.clone())
                            );
                            error!("{}", msg);
                            self.report_progress_message_to(endpoints, self.enquirer.clone(), msg)?;
                        }

                        let txlabel = TxLabel::AccLock;
                        if !self.syncer_state.is_watched_tx(&txlabel) {
                            if self.syncer_state.awaiting_funding {
                                endpoints.send_to(
                                    ServiceBus::Ctl,
                                    self.identity(),
                                    ServiceId::Farcasterd,
                                    BusMsg::Ctl(CtlMsg::FundingCompleted(Blockchain::Monero)),
                                )?;
                                self.syncer_state.awaiting_funding = false;
                            }
                            let task = self.syncer_state.watch_tx_xmr(hash.clone(), txlabel);
                            endpoints.send_to(
                                ServiceBus::Sync,
                                self.identity(),
                                self.syncer_state.monero_syncer(),
                                BusMsg::Sync(SyncMsg::Task(task)),
                            )?;
                        }
                        if self.syncer_state.tasks.watched_addrs.remove(id).is_some() {
                            let abort_task = self.syncer_state.abort_task(*id);
                            endpoints.send_to(
                                ServiceBus::Sync,
                                self.identity(),
                                self.syncer_state.monero_syncer(),
                                BusMsg::Sync(SyncMsg::Task(abort_task)),
                            )?;
                        }
                    }

                    Event::AddressTransaction(AddressTransaction {
                        id,
                        hash,
                        amount,
                        block: _,
                        tx: _,
                    }) if self.state.swap_role() == SwapRole::Bob
                        && self.syncer_state.tasks.watched_addrs.contains_key(id)
                        && self.syncer_state.is_watched_addr(&TxLabel::AccLock)
                        && self.syncer_state.tasks.watched_addrs.get(id).unwrap()
                            == &TxLabel::AccLock =>
                    {
                        let amount = monero::Amount::from_pico(*amount);
                        if amount < self.syncer_state.monero_amount {
                            warn!(
                                "Not enough monero locked: expected {}, found {}",
                                self.syncer_state.monero_amount, amount
                            );
                            return Ok(());
                        }
                        if let Some(tx_label) = self.syncer_state.tasks.watched_addrs.remove(id) {
                            if !self.syncer_state.is_watched_tx(&tx_label) {
                                let watch_tx =
                                    self.syncer_state.watch_tx_xmr(hash.clone(), tx_label);
                                endpoints.send_to(
                                    ServiceBus::Sync,
                                    self.identity(),
                                    self.syncer_state.monero_syncer(),
                                    BusMsg::Sync(SyncMsg::Task(watch_tx)),
                                )?;
                            }
                            let abort_task = self.syncer_state.abort_task(*id);
                            endpoints.send_to(
                                ServiceBus::Sync,
                                self.identity(),
                                self.syncer_state.monero_syncer(),
                                BusMsg::Sync(SyncMsg::Task(abort_task)),
                            )?;
                        }
                    }

                    Event::TransactionConfirmations(TransactionConfirmations {
                        confirmations: Some(confirmations),
                        ..
                    }) if (self.state.b_buy_sig()
                        || (self.state.a_refundsig() && self.state.a_xmr_locked()))
                        && *confirmations >= self.temporal_safety.sweep_monero_thr
                        && self.pending_requests().contains_key(&source)
                        && self
                            .pending_requests()
                            .get(&source)
                            .map(|r| r.len() > 0)
                            .unwrap_or(false) =>
                    {
                        let PendingRequest {
                            source: _,
                            request,
                            dest,
                            bus_id,
                        } = self
                            .pending_requests()
                            .remove(&source)
                            .expect("Checked above")
                            .pop()
                            .unwrap();
                        if let (
                            BusMsg::Sync(SyncMsg::Task(Task::SweepAddress(mut task))),
                            ServiceBus::Sync,
                        ) = (request.clone(), bus_id)
                        {
                            // safe cast
                            task.from_height =
                                Some(self.syncer_state.monero_height - *confirmations as u64);
                            let request = BusMsg::Sync(SyncMsg::Task(Task::SweepAddress(task)));

                            info!(
                                "{} | Monero are spendable now (height {}), sweeping ephemeral wallet",
                                self.swap_id.swap_id(),
                                self.syncer_state.monero_height.label()
                            );
                            endpoints.send_to(bus_id, self.identity(), dest, request)?;
                        } else {
                            error!(
                                "Not the sweep task {} or not Ctl bus found {}",
                                request, bus_id
                            );
                        }
                    }

                    Event::TransactionConfirmations(TransactionConfirmations {
                        confirmations: Some(confirmations),
                        ..
                    }) if self
                        .temporal_safety
                        .final_tx(*confirmations, Blockchain::Monero)
                        && self.state.b_core_arb()
                        && !self.state.cancel_seen()
                        && self.pending_requests().contains_key(&source)
                        && self
                            .pending_requests()
                            .get(&source)
                            .map(|reqs| reqs.len() == 1)
                            .unwrap() =>
                    {
                        // error!("not checking tx rcvd is accordant lock");
                        let success = PendingRequests::continue_deferred_requests(
                            self,
                            endpoints,
                            source,
                            |r| {
                                matches!(
                                    r,
                                    &PendingRequest {
                                        bus_id: ServiceBus::Msg,
                                        request: BusMsg::P2p(PeerMsg::BuyProcedureSignature(_)),
                                        ..
                                    }
                                )
                            },
                        );
                        if success {
                            let next_state = State::Bob(BobState::BuySigB {
                                buy_tx_seen: false,
                                last_checkpoint_type: self.state.last_checkpoint_type().unwrap(),
                            });
                            self.state_update(endpoints, next_state)?;
                        }
                    }

                    Event::TransactionConfirmations(TransactionConfirmations {
                        id,
                        confirmations,
                        ..
                    }) if self.syncer_state.tasks.watched_txs.contains_key(id)
                        && !self
                            .temporal_safety
                            .final_tx(confirmations.unwrap_or(0), Blockchain::Monero) =>
                    {
                        self.syncer_state.handle_tx_confs(
                            id,
                            confirmations,
                            self.swap_id(),
                            self.temporal_safety.xmr_finality_thr,
                        );
                    }

                    Event::TransactionConfirmations(TransactionConfirmations {
                        id,
                        confirmations,
                        ..
                    }) => {
                        self.syncer_state.handle_tx_confs(
                            id,
                            confirmations,
                            self.swap_id(),
                            self.temporal_safety.xmr_finality_thr,
                        );
                    }

                    Event::TaskAborted(_) => {}

                    Event::SweepSuccess(SweepSuccess { id, .. })
                        if (self.state.b_buy_sig() || self.state.a_xmr_locked())
                            && self.syncer_state.tasks.sweeping_addr.is_some()
                            && &self.syncer_state.tasks.sweeping_addr.unwrap() == id =>
                    {
                        if self.syncer_state.awaiting_funding {
                            warn!(
                                "FundingCompleted never emitted, but not possible to sweep\
                                   monero without passing through funding completed:\
                                   emitting it now to clean up farcasterd"
                            );
                            self.syncer_state.awaiting_funding = false;
                            match self.state.swap_role() {
                                SwapRole::Alice => {
                                    endpoints.send_to(
                                        ServiceBus::Ctl,
                                        self.identity(),
                                        ServiceId::Farcasterd,
                                        BusMsg::Ctl(CtlMsg::FundingCompleted(Blockchain::Monero)),
                                    )?;
                                }
                                SwapRole::Bob => {
                                    endpoints.send_to(
                                        ServiceBus::Ctl,
                                        self.identity(),
                                        ServiceId::Farcasterd,
                                        BusMsg::Ctl(CtlMsg::FundingCompleted(Blockchain::Bitcoin)),
                                    )?;
                                }
                            }
                        }
                        let abort_all = Task::Abort(Abort {
                            task_target: TaskTarget::AllTasks,
                            respond: Boolean::False,
                        });
                        endpoints.send_to(
                            ServiceBus::Sync,
                            self.identity(),
                            self.syncer_state.monero_syncer(),
                            BusMsg::Sync(SyncMsg::Task(abort_all.clone())),
                        )?;
                        endpoints.send_to(
                            ServiceBus::Sync,
                            self.identity(),
                            self.syncer_state.bitcoin_syncer(),
                            BusMsg::Sync(SyncMsg::Task(abort_all)),
                        )?;
                        let success = if self.state.b_buy_sig() {
                            self.state_update(
                                endpoints,
                                State::Bob(BobState::FinishB(Outcome::Buy)),
                            )?;
                            Some(Outcome::Buy)
                        } else if self.state.a_refund_seen() {
                            self.state_update(
                                endpoints,
                                State::Alice(AliceState::FinishA(Outcome::Refund)),
                            )?;
                            Some(Outcome::Refund)
                        } else {
                            error!("Unexpected sweeping state, not sending finalization commands to wallet and farcasterd");
                            None
                        };
                        if let Some(success) = success {
                            let swap_success_req = BusMsg::Ctl(CtlMsg::SwapOutcome(success));
                            self.send_ctl(endpoints, ServiceId::Wallet, swap_success_req.clone())?;
                            self.send_ctl(endpoints, ServiceId::Farcasterd, swap_success_req)?;
                            // remove txs to invalidate outdated states
                            self.txs.remove(&TxLabel::Cancel);
                            self.txs.remove(&TxLabel::Refund);
                            self.txs.remove(&TxLabel::Buy);
                            self.txs.remove(&TxLabel::Punish);
                        }
                    }
                    event => {
                        error!("event not handled {}", event)
                    }
                }
            }

            SyncMsg::Event(ref event) if source == self.syncer_state.bitcoin_syncer => {
                match &event {
                    Event::HeightChanged(HeightChanged { height, .. }) => {
                        self.syncer_state
                            .handle_height_change(*height, Blockchain::Bitcoin);
                    }

                    Event::AddressTransaction(AddressTransaction { id, amount, tx, .. })
                        if self.syncer_state.tasks.watched_addrs.get(id).is_some() =>
                    {
                        let tx = bitcoin::Transaction::deserialize(tx)?;
                        info!(
                            "Received AddressTransaction, processing tx {}",
                            &tx.txid().tx_hash()
                        );
                        let txlabel = self.syncer_state.tasks.watched_addrs.get(id).unwrap();
                        match txlabel {
                            TxLabel::Funding
                                if self.syncer_state.awaiting_funding
                                    && self.state.b_required_funding_amount().is_some() =>
                            {
                                log_tx_seen(self.swap_id, txlabel, &tx.txid());
                                self.syncer_state.awaiting_funding = false;
                                // If the bitcoin amount does not match the expected funding amount, abort the swap
                                let amount = bitcoin::Amount::from_sat(*amount);
                                let required_funding_amount =
                                    self.state.b_required_funding_amount().unwrap();

                                if amount != required_funding_amount {
                                    // incorrect funding, start aborting procedure
                                    let msg = format!("Incorrect amount funded. Required: {}, Funded: {}. Do not fund this swap anymore, will abort and atttempt to sweep the Bitcoin to the provided address.", amount, required_funding_amount);
                                    error!("{}", msg);
                                    self.report_progress_message_to(
                                        endpoints,
                                        ServiceId::Farcasterd,
                                        msg,
                                    )?;
                                    // FIXME: syncer shall not have permission to AbortSwap, replace source by identity?
                                    self.handle_ctl(endpoints, source, CtlMsg::AbortSwap)?;
                                    return Ok(());
                                } else {
                                    // funding completed, amount is correct
                                    endpoints.send_to(
                                        ServiceBus::Ctl,
                                        self.identity(),
                                        ServiceId::Farcasterd,
                                        BusMsg::Ctl(CtlMsg::FundingCompleted(Blockchain::Bitcoin)),
                                    )?;
                                }

                                // forward tx to wallet
                                let req = BusMsg::Ctl(CtlMsg::Tx(Tx::Funding(tx)));
                                self.send_wallet(ServiceBus::Ctl, endpoints, req)?;
                            }

                            txlabel => {
                                error!(
                                    "address transaction event not supported for tx {} at state {}",
                                    txlabel, &self.state
                                )
                            }
                        }
                    }

                    Event::AddressTransaction(AddressTransaction { tx, .. }) => {
                        let tx = bitcoin::Transaction::deserialize(tx)?;
                        warn!(
                            "unknown address transaction with txid {}",
                            &tx.txid().addr()
                        )
                    }

                    Event::TransactionRetrieved(TransactionRetrieved { id, tx: Some(tx) })
                        if self.syncer_state.tasks.retrieving_txs.contains_key(id) =>
                    {
                        let (txlabel, _) =
                            self.syncer_state.tasks.retrieving_txs.remove(id).unwrap();
                        match txlabel {
                            TxLabel::Buy if self.state.b_buy_sig() => {
                                log_tx_seen(self.swap_id, &txlabel, &tx.txid());
                                self.state.b_sup_buy_tx_seen();
                                let req = BusMsg::Ctl(CtlMsg::Tx(Tx::Buy(tx.clone())));
                                self.send_wallet(ServiceBus::Ctl, endpoints, req)?
                            }
                            TxLabel::Buy if self.state.b_core_arb() => {
                                log_tx_seen(self.swap_id, &txlabel, &tx.txid());
                                self.state.b_sup_buy_tx_seen();
                                let req = BusMsg::Ctl(CtlMsg::Tx(Tx::Buy(tx.clone())));
                                self.send_wallet(ServiceBus::Ctl, endpoints, req)?;

                                // The buy transaction is received in Corearb state, go straight to buy state
                                let next_state = State::Bob(BobState::BuySigB {
                                    buy_tx_seen: false,
                                    last_checkpoint_type: self.state.last_checkpoint_type().unwrap(),
                                });
                                self.state_update(endpoints, next_state)?;
                            }
                            TxLabel::Buy => {
                                warn!(
                                    "expected BobState(BuySigB), found {}. Any chance you reused the \
                                     destination/refund address in the cli command? For your own privacy, \
                                     do not reuse bitcoin addresses. Txid {}",
                                    self.state,
                                    tx.txid().addr(),
                                )
                            }
                            TxLabel::Refund
                                if self.state.a_refundsig()
                                    && self.state.a_xmr_locked()
                                // && !self.state.a_buy_published()
                                =>
                            {
                                log_tx_seen(self.swap_id, &txlabel, &tx.txid());
                                let req = BusMsg::Ctl(CtlMsg::Tx(Tx::Refund(tx.clone())));
                                self.send_wallet(ServiceBus::Ctl, endpoints, req)?
                            }
                            txlabel => {
                                error!(
                                    "Transaction retrieved event not supported for tx {} at state {}",
                                    txlabel, &self.state
                                )
                            }
                        }
                    }

                    Event::TransactionRetrieved(TransactionRetrieved { id, tx: None })
                        if self.syncer_state.tasks.retrieving_txs.contains_key(id) =>
                    {
                        let (_tx_label, task) =
                            self.syncer_state.tasks.retrieving_txs.get(id).unwrap();
                        std::thread::sleep(core::time::Duration::from_millis(500));
                        endpoints.send_to(
                            ServiceBus::Sync,
                            self.identity(),
                            self.syncer_state.bitcoin_syncer(),
                            BusMsg::Sync(SyncMsg::Task(task.clone())),
                        )?;
                    }

                    Event::TransactionConfirmations(TransactionConfirmations {
                        id,
                        confirmations: Some(confirmations),
                        ..
                    }) if self
                        .temporal_safety
                        .final_tx(*confirmations, Blockchain::Bitcoin)
                        && self.syncer_state.tasks.watched_txs.get(id).is_some() =>
                    {
                        self.syncer_state.handle_tx_confs(
                            id,
                            &Some(*confirmations),
                            self.swap_id(),
                            self.temporal_safety.btc_finality_thr,
                        );
                        let txlabel = self.syncer_state.tasks.watched_txs.get(id).unwrap();
                        // saving requests of interest for later replaying latest event
                        // TODO MAYBE: refactor this block into following TxLabel match as an outer block with inner matching again
                        match &txlabel {
                            TxLabel::Lock => {
                                self.syncer_state.lock_tx_confs = Some(request.clone());
                            }
                            TxLabel::Cancel => {
                                self.syncer_state.cancel_tx_confs = Some(request.clone());
                                self.state.sup_cancel_seen();
                            }

                            _ => {}
                        }
                        match txlabel {
                            TxLabel::Funding => {}
                            TxLabel::Lock
                                if self.state.a_refundsig()
                                    && !self.state.a_xmr_locked()
                                    && !self.state.a_buy_published()
                                    && self.state.local_params().is_some()
                                    && self.state.remote_params().is_some()
                                    && !self.syncer_state.acc_lock_watched() =>
                            {
                                self.state.a_sup_refundsig_btclocked();
                                // TODO: implement state management here?
                                if let (
                                    Some(Params::Alice(alice_params)),
                                    Some(Params::Bob(bob_params)),
                                ) = (&self.state.local_params(), &self.state.remote_params())
                                {
                                    let (spend, view) =
                                        aggregate_xmr_spend_view(alice_params, bob_params);
                                    let viewpair = monero::ViewPair { spend, view };
                                    let address = monero::Address::from_viewpair(
                                        self.syncer_state.network.into(),
                                        &viewpair,
                                    );
                                    let swap_id = self.swap_id();
                                    let amount = self.syncer_state.monero_amount;
                                    info!(
                                        "{} | Send {} to {}",
                                        swap_id.swap_id(),
                                        amount.bright_green_bold(),
                                        address.addr(),
                                    );
                                    self.state.a_sup_required_funding_amount(amount);
                                    let funding_request = BusMsg::Ctl(CtlMsg::FundingInfo(
                                        FundingInfo::Monero(MoneroFundingInfo {
                                            swap_id,
                                            address,
                                            amount,
                                        }),
                                    ));
                                    self.syncer_state.awaiting_funding = true;
                                    if let Some(enquirer) = self.enquirer.clone() {
                                        endpoints.send_to(
                                            ServiceBus::Ctl,
                                            self.identity(),
                                            enquirer,
                                            funding_request,
                                        )?
                                    }
                                    let txlabel = TxLabel::AccLock;
                                    if !self.syncer_state.is_watched_addr(&txlabel) {
                                        let watch_addr_task = self
                                            .syncer_state
                                            .watch_addr_xmr(spend, view, txlabel, None);
                                        endpoints.send_to(
                                            ServiceBus::Sync,
                                            self.identity(),
                                            self.syncer_state.monero_syncer(),
                                            BusMsg::Sync(SyncMsg::Task(watch_addr_task)),
                                        )?;
                                    }
                                } else {
                                    error!(
                                        "local_params or remote_params not set for Alice, state {}",
                                        self.state
                                    )
                                }
                            }
                            TxLabel::Lock
                                if self.temporal_safety.valid_cancel(*confirmations)
                                    && self.state.safe_cancel()
                                    && self.txs.contains_key(&TxLabel::Cancel) =>
                            {
                                let (tx_label, cancel_tx) =
                                    self.txs.remove_entry(&TxLabel::Cancel).unwrap();
                                self.broadcast(cancel_tx, tx_label, endpoints)?
                            }
                            TxLabel::Lock
                                if self.temporal_safety.safe_buy(*confirmations)
                                    && self.state.swap_role() == SwapRole::Alice
                                    && self.state.a_refundsig()
                                    && !self.state.a_buy_published()
                                    && !self.state.cancel_seen()
                                    && !self.state.a_overfunded() // don't publish buy in case we overfunded
                                    && self.txs.contains_key(&TxLabel::Buy)
                                    && self.state.remote_params().is_some()
                                    && self.state.local_params().is_some() =>
                            {
                                let xmr_locked = self.state.a_xmr_locked();
                                let btc_locked = self.state.a_btc_locked();
                                let overfunded = self.state.a_overfunded();
                                let required_funding_amount =
                                    self.state.a_required_funding_amount();
                                if let Some((txlabel, buy_tx)) =
                                    self.txs.remove_entry(&TxLabel::Buy)
                                {
                                    self.broadcast(buy_tx, txlabel, endpoints)?;
                                    self.state = State::Alice(AliceState::RefundSigA {
                                        local_params: self.state.local_params().cloned().unwrap(),
                                        buy_published: true, // FIXME
                                        btc_locked,
                                        xmr_locked,
                                        cancel_seen: false,
                                        refund_seen: false,
                                        remote_params: self.state.remote_params().unwrap(),
                                        last_checkpoint_type: self
                                            .state
                                            .last_checkpoint_type()
                                            .unwrap(),
                                        required_funding_amount,
                                        overfunded,
                                    });
                                } else {
                                    warn!(
                                        "Alice doesn't have the buy tx, probably didnt receive \
                                             the buy signature yet: {}",
                                        self.state
                                    );
                                }
                            }
                            TxLabel::Lock
                                if self
                                    .temporal_safety
                                    .stop_funding_before_cancel(*confirmations)
                                    && self.state.safe_cancel()
                                    && self.state.swap_role() == SwapRole::Alice
                                    && self.syncer_state.awaiting_funding =>
                            {
                                warn!(
                                    "{} | Alice, the swap may be cancelled soon. Do not fund anymore",
                                    self.swap_id.swap_id()
                                );
                                self.syncer_state.awaiting_funding = false;
                                endpoints.send_to(
                                    ServiceBus::Ctl,
                                    self.identity(),
                                    ServiceId::Farcasterd,
                                    BusMsg::Ctl(CtlMsg::FundingCanceled(Blockchain::Monero)),
                                )?
                            }

                            TxLabel::Cancel
                                if self.temporal_safety.valid_punish(*confirmations)
                                    && self.state.a_refundsig()
                                    && self.state.a_xmr_locked()
                                    && self.txs.contains_key(&TxLabel::Punish)
                                    && !self.state.a_refund_seen() =>
                            {
                                trace!("Alice publishes punish tx");

                                let (tx_label, punish_tx) =
                                    self.txs.remove_entry(&TxLabel::Punish).unwrap();
                                // syncer's watch punish tx task
                                if !self.syncer_state.is_watched_tx(&tx_label) {
                                    let txid = punish_tx.txid();
                                    let task = self.syncer_state.watch_tx_btc(txid, tx_label);
                                    endpoints.send_to(
                                        ServiceBus::Sync,
                                        self.identity(),
                                        self.syncer_state.bitcoin_syncer(),
                                        BusMsg::Sync(SyncMsg::Task(task)),
                                    )?;
                                }

                                self.broadcast(punish_tx, tx_label, endpoints)?;
                            }

                            TxLabel::Cancel
                                if self.temporal_safety.safe_refund(*confirmations)
                                    && (self.state.b_buy_sig() || self.state.b_core_arb())
                                    && self.txs.contains_key(&TxLabel::Refund) =>
                            {
                                trace!("here Bob publishes refund tx");
                                let (tx_label, refund_tx) =
                                    self.txs.remove_entry(&TxLabel::Refund).unwrap();
                                self.broadcast(refund_tx, tx_label, endpoints)?;
                            }
                            TxLabel::Cancel
                                if (self.state.swap_role() == SwapRole::Alice
                                    && !self.state.a_xmr_locked()) =>
                            {
                                warn!(
                                    "{} | Alice, this swap was canceled. Do not fund anymore.",
                                    self.swap_id.swap_id()
                                );
                                if self.syncer_state.awaiting_funding {
                                    endpoints.send_to(
                                        ServiceBus::Ctl,
                                        self.identity(),
                                        ServiceId::Farcasterd,
                                        BusMsg::Ctl(CtlMsg::FundingCanceled(Blockchain::Monero)),
                                    )?;
                                    self.syncer_state.awaiting_funding = false;
                                }
                                self.state_update(
                                    endpoints,
                                    State::Alice(AliceState::FinishA(Outcome::Refund)),
                                )?;
                                let abort_all = Task::Abort(Abort {
                                    task_target: TaskTarget::AllTasks,
                                    respond: Boolean::False,
                                });
                                endpoints.send_to(
                                    ServiceBus::Sync,
                                    self.identity(),
                                    self.syncer_state.monero_syncer(),
                                    BusMsg::Sync(SyncMsg::Task(abort_all.clone())),
                                )?;
                                endpoints.send_to(
                                    ServiceBus::Sync,
                                    self.identity(),
                                    self.syncer_state.bitcoin_syncer(),
                                    BusMsg::Sync(SyncMsg::Task(abort_all)),
                                )?;
                                let swap_success_req =
                                    BusMsg::Ctl(CtlMsg::SwapOutcome(Outcome::Refund));
                                self.send_wallet(
                                    ServiceBus::Ctl,
                                    endpoints,
                                    swap_success_req.clone(),
                                )?;
                                self.send_ctl(endpoints, ServiceId::Farcasterd, swap_success_req)?;
                                self.txs.remove(&TxLabel::Buy);
                                self.txs.remove(&TxLabel::Cancel);
                                self.txs.remove(&TxLabel::Punish);
                            }
                            TxLabel::Buy
                                if self
                                    .temporal_safety
                                    .final_tx(*confirmations, Blockchain::Bitcoin)
                                    && self.state.a_refundsig() =>
                            {
                                // FIXME: swap ends here for alice
                                // wallet + farcaster
                                self.state_update(
                                    endpoints,
                                    State::Alice(AliceState::FinishA(Outcome::Buy)),
                                )?;
                                let abort_all = Task::Abort(Abort {
                                    task_target: TaskTarget::AllTasks,
                                    respond: Boolean::False,
                                });
                                endpoints.send_to(
                                    ServiceBus::Sync,
                                    self.identity(),
                                    self.syncer_state.monero_syncer(),
                                    BusMsg::Sync(SyncMsg::Task(abort_all.clone())),
                                )?;
                                endpoints.send_to(
                                    ServiceBus::Sync,
                                    self.identity(),
                                    self.syncer_state.bitcoin_syncer(),
                                    BusMsg::Sync(SyncMsg::Task(abort_all)),
                                )?;
                                let swap_success_req =
                                    BusMsg::Ctl(CtlMsg::SwapOutcome(Outcome::Buy));
                                self.send_wallet(
                                    ServiceBus::Ctl,
                                    endpoints,
                                    swap_success_req.clone(),
                                )?;
                                self.send_ctl(endpoints, ServiceId::Farcasterd, swap_success_req)?;
                                self.txs.remove(&TxLabel::Cancel);
                                self.txs.remove(&TxLabel::Punish);
                            }
                            TxLabel::Buy
                                if self.state.swap_role() == SwapRole::Bob
                                    && self.syncer_state.tasks.txids.contains_key(txlabel) =>
                            {
                                debug!("request Buy tx task");
                                let (txlabel, txid) =
                                    self.syncer_state.tasks.txids.remove_entry(txlabel).unwrap();
                                let task = self.syncer_state.retrieve_tx_btc(txid, txlabel);
                                endpoints.send_to(
                                    ServiceBus::Sync,
                                    self.identity(),
                                    self.syncer_state.bitcoin_syncer(),
                                    BusMsg::Sync(SyncMsg::Task(task)),
                                )?;
                            }
                            TxLabel::Refund
                                if self.state.swap_role() == SwapRole::Alice
                                    && !self.state.a_refund_seen()
                                    && self.syncer_state.tasks.txids.contains_key(txlabel) =>
                            {
                                debug!("subscribe Refund address task");
                                self.state.a_sup_refundsig_refund_seen();
                                let (txlabel, txid) =
                                    self.syncer_state.tasks.txids.remove_entry(txlabel).unwrap();
                                let task = self.syncer_state.retrieve_tx_btc(txid, txlabel);
                                endpoints.send_to(
                                    ServiceBus::Sync,
                                    self.identity(),
                                    self.syncer_state.bitcoin_syncer(),
                                    BusMsg::Sync(SyncMsg::Task(task)),
                                )?;
                            }

                            TxLabel::Refund if self.state.swap_role() == SwapRole::Bob => {
                                let abort_all = Task::Abort(Abort {
                                    task_target: TaskTarget::AllTasks,
                                    respond: Boolean::False,
                                });
                                endpoints.send_to(
                                    ServiceBus::Sync,
                                    self.identity(),
                                    self.syncer_state.monero_syncer(),
                                    BusMsg::Sync(SyncMsg::Task(abort_all.clone())),
                                )?;
                                endpoints.send_to(
                                    ServiceBus::Sync,
                                    self.identity(),
                                    self.syncer_state.bitcoin_syncer(),
                                    BusMsg::Sync(SyncMsg::Task(abort_all)),
                                )?;
                                self.state_update(
                                    endpoints,
                                    State::Bob(BobState::FinishB(Outcome::Refund)),
                                )?;
                                let swap_success_req =
                                    BusMsg::Ctl(CtlMsg::SwapOutcome(Outcome::Refund));
                                self.send_ctl(
                                    endpoints,
                                    ServiceId::Wallet,
                                    swap_success_req.clone(),
                                )?;
                                self.send_ctl(endpoints, ServiceId::Farcasterd, swap_success_req)?;
                                // remove txs to invalidate outdated states
                                self.txs.remove(&TxLabel::Cancel);
                                self.txs.remove(&TxLabel::Refund);
                                self.txs.remove(&TxLabel::Buy);
                                self.txs.remove(&TxLabel::Punish);
                            }
                            TxLabel::Punish => {
                                let abort_all = Task::Abort(Abort {
                                    task_target: TaskTarget::AllTasks,
                                    respond: Boolean::False,
                                });
                                endpoints.send_to(
                                    ServiceBus::Sync,
                                    self.identity(),
                                    self.syncer_state.monero_syncer(),
                                    BusMsg::Sync(SyncMsg::Task(abort_all.clone())),
                                )?;
                                endpoints.send_to(
                                    ServiceBus::Sync,
                                    self.identity(),
                                    self.syncer_state.bitcoin_syncer(),
                                    BusMsg::Sync(SyncMsg::Task(abort_all)),
                                )?;
                                match self.state.swap_role() {
                                    SwapRole::Alice => self.state_update(
                                        endpoints,
                                        State::Alice(AliceState::FinishA(Outcome::Punish)),
                                    )?,
                                    SwapRole::Bob => {
                                        warn!("{}", "You were punished!".err());
                                        self.state_update(
                                            endpoints,
                                            State::Bob(BobState::FinishB(Outcome::Punish)),
                                        )?
                                    }
                                }
                                let swap_success_req =
                                    BusMsg::Ctl(CtlMsg::SwapOutcome(Outcome::Punish));
                                self.send_ctl(
                                    endpoints,
                                    ServiceId::Wallet,
                                    swap_success_req.clone(),
                                )?;
                                self.send_ctl(endpoints, ServiceId::Farcasterd, swap_success_req)?;
                                // remove txs to invalidate outdated states
                                self.txs.remove(&TxLabel::Cancel);
                                self.txs.remove(&TxLabel::Refund);
                                self.txs.remove(&TxLabel::Buy);
                                self.txs.remove(&TxLabel::Punish);
                            }
                            tx_label => trace!(
                                "{} | Tx {} with {} confirmations evokes no response in state {}",
                                self.swap_id,
                                tx_label,
                                confirmations,
                                &self.state
                            ),
                        }
                    }

                    Event::TransactionConfirmations(TransactionConfirmations {
                        id,
                        confirmations,
                        ..
                    }) => {
                        self.syncer_state.handle_tx_confs(
                            id,
                            confirmations,
                            self.swap_id(),
                            self.temporal_safety.btc_finality_thr,
                        );
                    }

                    Event::TransactionBroadcasted(event) => {
                        self.syncer_state.transaction_broadcasted(event)
                    }

                    Event::TaskAborted(event) => {
                        debug!("{}", event)
                    }

                    Event::SweepSuccess(SweepSuccess { id, .. })
                        if self.state.b_outcome_abort()
                            && self.syncer_state.tasks.sweeping_addr.is_some()
                            && &self.syncer_state.tasks.sweeping_addr.unwrap() == id =>
                    {
                        self.state_update(
                            endpoints,
                            State::Bob(BobState::FinishB(Outcome::Abort)),
                        )?;
                        endpoints.send_to(
                            ServiceBus::Ctl,
                            self.identity(),
                            ServiceId::Farcasterd,
                            BusMsg::Ctl(CtlMsg::FundingCanceled(Blockchain::Bitcoin)),
                        )?;
                        self.abort_swap(endpoints)?;
                    }

                    Event::SweepSuccess(event) => {
                        debug!("{}", event)
                    }

                    Event::TransactionRetrieved(event) => {
                        debug!("{}", event)
                    }

                    Event::FeeEstimation(FeeEstimation {
                        fee_estimations:
                            FeeEstimations::BitcoinFeeEstimation {
                                high_priority_sats_per_kvbyte,
                                low_priority_sats_per_kvbyte: _,
                            },
                        id: _,
                    }) => {
                        // FIXME handle low priority as well
                        info!("Fee: {} sat/kvB", high_priority_sats_per_kvbyte);
                        self.syncer_state.btc_fee_estimate_sat_per_kvb =
                            Some(*high_priority_sats_per_kvbyte);

                        if self.state.remote_commit().is_some()
                            && (self.state.commit() || self.state.reveal())
                            && self.state.b_address().is_some()
                            && self.syncer_state.btc_fee_estimate_sat_per_kvb.is_some()
                        {
                            let success = PendingRequests::continue_deferred_requests(
                                self,
                                endpoints,
                                source,
                                |i| {
                                    matches!(
                                        &i,
                                        &PendingRequest {
                                            bus_id: ServiceBus::Msg,
                                            request: BusMsg::P2p(PeerMsg::Reveal(_)),
                                            dest: ServiceId::Swap(..),
                                            ..
                                        }
                                    )
                                },
                            );
                            if success {
                                debug!("successfully dispatched reveal:aliceparams")
                            } else {
                                debug!("failed dispatching reveal:aliceparams, maybe sent before")
                            }
                        }
                    }
                }
            }

            req => {
                error!(
                    "BusMsg {} is not supported by the SYNC interface",
                    req.to_string()
                );
            }
        }

        Ok(())
    }
}

impl Runtime {
    fn ask_bob_to_fund(
        &mut self,
        sat_per_kvb: u64,
        address: bitcoin::Address,
        endpoints: &mut Endpoints,
    ) -> Result<(), Error> {
        let swap_id = self.swap_id();
        let vsize = 94;
        let nr_inputs = 1;
        let total_fees =
            bitcoin::Amount::from_sat(p2wpkh_signed_tx_fee(sat_per_kvb, vsize, nr_inputs));
        let amount = self.syncer_state.bitcoin_amount + total_fees;
        info!(
            "{} | Send {} to {}, this includes {} for the Lock transaction network fees",
            swap_id.swap_id(),
            amount.bright_green_bold(),
            address.addr(),
            total_fees.label(),
        );
        self.state.b_sup_required_funding_amount(amount);
        let req = BusMsg::Ctl(CtlMsg::FundingInfo(FundingInfo::Bitcoin(
            BitcoinFundingInfo {
                swap_id,
                address,
                amount,
            },
        )));
        self.syncer_state.awaiting_funding = true;

        if let Some(enquirer) = self.enquirer.clone() {
            endpoints.send_to(ServiceBus::Ctl, self.identity(), enquirer, req)?;
        }
        Ok(())
    }
    pub fn taker_commit(
        &mut self,
        endpoints: &mut Endpoints,
        params: Params,
    ) -> Result<Commit, Error> {
        info!(
            "{} | {} to Maker remote peer",
            self.swap_id().swap_id(),
            "Proposing to take swap".bright_white_bold(),
        );

        let msg = format!(
            "Proposing to take swap {} to Maker remote peer",
            self.swap_id()
        );
        let enquirer = self.enquirer.clone();
        // Ignoring possible reporting errors here and after: do not want to
        // halt the swap just because the client disconnected
        let _ = self.report_progress_message_to(endpoints, &enquirer, msg);

        let engine = CommitmentEngine;
        let commitment = match params {
            Params::Bob(params) => {
                Commit::BobParameters(params.commit_bob(self.swap_id(), &engine))
            }
            Params::Alice(params) => {
                Commit::AliceParameters(params.commit_alice(self.swap_id(), &engine))
            }
        };

        Ok(commitment)
    }

    pub fn maker_commit(
        &mut self,
        endpoints: &mut Endpoints,
        swap_id: SwapId,
        params: &Params,
    ) -> Result<Commit, Error> {
        info!(
            "{} | {} as Maker from Taker through peerd {}",
            swap_id.swap_id(),
            "Accepting swap".bright_white_bold(),
            self.peer_service.bright_blue_italic()
        );

        let msg = format!(
            "Accepting swap {} as Maker from Taker through peerd {}",
            swap_id, self.peer_service
        );
        let enquirer = self.enquirer.clone();
        // Ignoring possible reporting errors here and after: do not want to
        // halt the swap just because the client disconnected
        let _ = self.report_progress_message_to(endpoints, &enquirer, msg);

        let engine = CommitmentEngine;
        let commitment = match params.clone() {
            Params::Bob(params) => {
                Commit::BobParameters(params.commit_bob(self.swap_id(), &engine))
            }
            Params::Alice(params) => {
                Commit::AliceParameters(params.commit_alice(self.swap_id(), &engine))
            }
        };

        Ok(commitment)
    }

    fn abort_swap(&mut self, endpoints: &mut Endpoints) -> Result<(), Error> {
        let swap_success_req = BusMsg::Ctl(CtlMsg::SwapOutcome(Outcome::Abort));
        self.send_ctl(endpoints, ServiceId::Wallet, swap_success_req.clone())?;
        self.send_ctl(endpoints, ServiceId::Farcasterd, swap_success_req)?;
        info!("{} | Aborted swap.", self.swap_id.swap_id());
        Ok(())
    }
}

pub fn get_swap_id(source: &ServiceId) -> Result<SwapId, Error> {
    if let ServiceId::Swap(swap_id) = source {
        Ok(*swap_id)
    } else {
        Err(Error::Farcaster("Not swapd".to_string()))
    }
}

fn aggregate_xmr_spend_view(
    alice_params: &Parameters,
    bob_params: &Parameters,
) -> (monero::PublicKey, monero::PrivateKey) {
    let alice_view = *alice_params
        .accordant_shared_keys
        .clone()
        .into_iter()
        .find(|vk| vk.tag() == &SharedKeyId::new(SHARED_VIEW_KEY_ID))
        .expect("accordant shared keys should always have a view key")
        .elem();
    let bob_view = *bob_params
        .accordant_shared_keys
        .clone()
        .into_iter()
        .find(|vk| vk.tag() == &SharedKeyId::new(SHARED_VIEW_KEY_ID))
        .expect("accordant shared keys should always have a view key")
        .elem();
    (alice_params.spend + bob_params.spend, alice_view + bob_view)
}

/// Parameter processing irrespective of maker & taker role. Return [`Params`] if the commit/reveal
/// matches.
fn validate_reveal(reveal: &Reveal, remote_commit: Commit) -> Result<Params, Error> {
    let core_wallet = CommitmentEngine;
    match reveal {
        Reveal::Alice { parameters, .. } => match &remote_commit {
            Commit::AliceParameters(commit) => {
                commit.verify_with_reveal(&core_wallet, parameters.clone())?;
                Ok(Params::Alice(parameters.clone().into_parameters()))
            }
            _ => {
                let err_msg = "expected Some(Commit::Alice(commit))";
                error!("{}", err_msg);
                Err(Error::Farcaster(err_msg.to_string()))
            }
        },
        Reveal::Bob { parameters, .. } => match &remote_commit {
            Commit::BobParameters(commit) => {
                commit.verify_with_reveal(&core_wallet, parameters.clone())?;
                Ok(Params::Bob(parameters.clone().into_parameters()))
            }
            _ => {
                let err_msg = "expected Some(Commit::Bob(commit))";
                error!("{}", err_msg);
                Err(Error::Farcaster(err_msg.to_string()))
            }
        },
    }
}<|MERGE_RESOLUTION|>--- conflicted
+++ resolved
@@ -1149,7 +1149,6 @@
                 std::process::exit(0);
             }
 
-<<<<<<< HEAD
             CtlMsg::Disconnected => {
                 self.connected = false;
             }
@@ -1158,7 +1157,6 @@
                 self.connected = true;
             }
 
-=======
             // Trade role: Taker, target of this message
             // Message sent by farcasterd upon reception of TakeOffer message
             //
@@ -1168,7 +1166,6 @@
             //  1. Start the fee estimation process
             //  2. Subscribe to blockchain height change events
             //  3. Send the peer-to-peer Taker Commit message to counter-party
->>>>>>> 4e171c6f
             CtlMsg::TakeSwap(InitSwap {
                 peerd,
                 report_to,
@@ -1186,22 +1183,13 @@
                 };
                 // start fee estimation and block height changes
                 self.syncer_state.watch_fee_and_height(endpoints)?;
-<<<<<<< HEAD
 
                 self.peer_service = peerd;
                 if self.peer_service != ServiceId::Loopback {
                     self.connected = true;
                 }
-
                 self.enquirer = report_to.clone();
 
-=======
-                self.peer_service = peerd.clone();
-                self.enquirer = report_to.clone();
-                if let ServiceId::Peer(ref addr) = peerd {
-                    self.maker_peer = Some(addr.clone());
-                }
->>>>>>> 4e171c6f
                 let local_commit =
                     self.taker_commit(endpoints, local_params.clone())
                         .map_err(|err| {

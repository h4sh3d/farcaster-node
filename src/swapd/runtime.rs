--- conflicted
+++ resolved
@@ -10,12 +10,6 @@
     temporal_safety::TemporalSafety,
     StateReport,
 };
-<<<<<<< HEAD
-use crate::syncerd::bitcoin_syncer::p2wpkh_signed_tx_fee;
-=======
-use crate::swapd::temporal_safety::SWEEP_MONERO_THRESHOLD;
-use crate::swapd::Opts;
->>>>>>> 060e64f6
 use crate::syncerd::types::{Event, TransactionConfirmations};
 use crate::syncerd::{Abort, Task, TaskTarget};
 use crate::{
@@ -830,63 +824,4 @@
             self.log_error(format!("Error sending progress message: {}", err))
         }
     }
-}
-
-<<<<<<< HEAD
-pub fn get_node_id(service: &ServiceId) -> Option<NodeId> {
-    if let ServiceId::Peer(_, addr) = service {
-        Some(addr.id)
-    } else {
-        None
-    }
-}
-
-pub fn aggregate_xmr_spend_view(
-    alice_params: &Parameters,
-    bob_params: &Parameters,
-) -> (monero::PublicKey, monero::PrivateKey) {
-    let alice_view = *alice_params
-        .accordant_shared_keys
-        .clone()
-        .into_iter()
-        .find(|vk| vk.tag() == &SharedKeyId::new(SHARED_VIEW_KEY_ID))
-        .expect("accordant shared keys should always have a view key")
-        .elem();
-    let bob_view = *bob_params
-        .accordant_shared_keys
-        .clone()
-        .into_iter()
-        .find(|vk| vk.tag() == &SharedKeyId::new(SHARED_VIEW_KEY_ID))
-        .expect("accordant shared keys should always have a view key")
-        .elem();
-    (alice_params.spend + bob_params.spend, alice_view + bob_view)
-=======
-pub trait SwapLogging {
-    fn swap_info(&self) -> (SwapId, SwapRole, TradeRole);
-
-    fn log_info(&self, msg: impl std::fmt::Display) {
-        info!("{} | {}", self.log_prefix(), msg);
-    }
-
-    fn log_error(&self, msg: impl std::fmt::Display) {
-        error!("{} | {}", self.log_prefix(), msg);
-    }
-
-    fn log_debug(&self, msg: impl std::fmt::Display) {
-        debug!("{} | {}", self.log_prefix(), msg);
-    }
-
-    fn log_trace(&self, msg: impl std::fmt::Display) {
-        trace!("{} | {}", self.log_prefix(), msg);
-    }
-
-    fn log_warn(&self, msg: impl std::fmt::Display) {
-        warn!("{} | {}", self.log_prefix(), msg);
-    }
-
-    fn log_prefix(&self) -> ColoredString {
-        let (swap_id, swap_role, trade_role) = self.swap_info();
-        format!("{} as {} {}", swap_id, swap_role, trade_role,).bright_blue_italic()
-    }
->>>>>>> 060e64f6
 }
// LNP Node: node running lightning network protocol and generalized lightning
// channels.
// Written in 2020 by
//     Dr. Maxim Orlovsky <orlovsky@pandoracore.com>
//
// To the extent possible under law, the author(s) have dedicated all
// copyright and related and neighboring rights to this software to

// the public domain worldwide. This software is distributed without
// any warranty.
//
// You should have received a copy of the MIT License
// along with this software.
// If not, see <https://opensource.org/licenses/MIT>.

use crate::databased::checkpoint_send;
use crate::service::Endpoints;
use crate::syncerd::bitcoin_syncer::p2wpkh_signed_tx_fee;
use crate::syncerd::{FeeEstimation, FeeEstimations};
use crate::{
    rpc::request::Outcome,
    rpc::request::{BitcoinFundingInfo, FundingInfo, MoneroFundingInfo},
    syncerd::{
        Abort, HeightChanged, SweepMoneroAddress, SweepSuccess, TaskTarget, TransactionRetrieved,
        XmrAddressAddendum,
    },
};
use std::collections::HashMap;
use std::{
    io::Cursor,
    time::{Duration, SystemTime},
};

use super::{
    swap_state::{AliceState, BobState, State, SwapCheckpointType},
    syncer_client::{log_tx_received, log_tx_seen, SyncerState, SyncerTasks},
    temporal_safety::TemporalSafety,
};
use crate::rpc::{
    msg::*,
    request::{self, Failure, FailureCode},
    rpc::{Rpc, SwapInfo},
    Request, ServiceBus,
};
use crate::{CtlServer, Error, LogStyle, Service, ServiceConfig, ServiceId};
use bitcoin::util::psbt::serialize::Deserialize;
use bitcoin::Txid;

use crate::syncerd::types::{AddressTransaction, Boolean, Event, Task, TransactionConfirmations};
use farcaster_core::{
    blockchain::Blockchain,
    crypto::{CommitmentEngine, SharedKeyId},
    monero::SHARED_VIEW_KEY_ID,
    role::{SwapRole, TradeRole},
    swap::btcxmr::{message::CoreArbitratingSetup, Offer, Parameters, PublicOffer},
    swap::SwapId,
    transaction::TxLabel,
};
use internet2::{addr::NodeAddr, CreateUnmarshaller, TypedEnum, Unmarshall, Unmarshaller};
use microservices::esb::{self, Handler};
use request::{CheckpointState, InitSwap, Params, Tx};
use strict_encoding::{StrictDecode, StrictEncode};

pub fn run(
    config: ServiceConfig,
    swap_id: SwapId,
    public_offer: PublicOffer,
    local_trade_role: TradeRole,
) -> Result<(), Error> {
    let Offer {
        cancel_timelock,
        punish_timelock,
        maker_role, // SwapRole of maker (Alice or Bob)
        network,
        accordant_amount: monero_amount,
        arbitrating_amount: bitcoin_amount,
        ..
    } = public_offer.offer;
    // alice or bob
    let local_swap_role = match local_trade_role {
        TradeRole::Maker => maker_role,
        TradeRole::Taker => maker_role.other(),
    };

    let init_state = match local_swap_role {
        SwapRole::Alice => State::Alice(AliceState::StartA { local_trade_role }),
        SwapRole::Bob => State::Bob(BobState::StartB { local_trade_role }),
    };
    let sweep_monero_thr = 10;
    info!(
        "{}: {}",
        "Starting swap".to_string().bright_green_bold(),
        format!("{:#x}", swap_id).addr()
    );
    info!(
        "{} | Initial state: {}",
        swap_id.bright_blue_italic(),
        init_state.bright_white_bold()
    );

    let temporal_safety = TemporalSafety {
        cancel_timelock: cancel_timelock.as_u32(),
        punish_timelock: punish_timelock.as_u32(),
        btc_finality_thr: 1,
        race_thr: 3,
        xmr_finality_thr: 1,
        sweep_monero_thr,
    };

    temporal_safety.valid_params()?;
    let tasks = SyncerTasks {
        counter: 0,
        watched_addrs: none!(),
        watched_txs: none!(),
        retrieving_txs: none!(),
        sweeping_addr: none!(),
        broadcasting_txs: none!(),
        txids: none!(),
        final_txs: none!(),
        tasks: none!(),
    };
    let syncer_state = SyncerState {
        swap_id,
        tasks,
        monero_height: 0,
        bitcoin_height: 0,
        confirmation_bound: 50000,
        lock_tx_confs: None,
        cancel_tx_confs: None,
        network,
        bitcoin_syncer: ServiceId::Syncer(Blockchain::Bitcoin, network),
        monero_syncer: ServiceId::Syncer(Blockchain::Monero, network),
        monero_amount,
        bitcoin_amount,
        awaiting_funding: false,
        xmr_addr_addendum: None,
        btc_fee_estimate_sat_per_kvb: None,
    };

    let runtime = Runtime {
        swap_id,
        identity: ServiceId::Swap(swap_id),
        peer_service: ServiceId::Loopback,
        state: init_state,
        maker_peer: None,
        started: SystemTime::now(),
        syncer_state,
        temporal_safety,
        enquirer: None,
        pending_requests: none!(),
        pending_peer_request: none!(),
        txs: none!(),
        public_offer,
    };
    let broker = false;
    Service::run(config, runtime, broker)
}

// FIXME: State enum should carry over the data that is accumulated over time,
// and corresponding lines should be removed from Runtime
pub struct Runtime {
    swap_id: SwapId,
    identity: ServiceId,
    peer_service: ServiceId,
    state: State,
    maker_peer: Option<NodeAddr>,
    started: SystemTime,
    enquirer: Option<ServiceId>,
    syncer_state: SyncerState,
    temporal_safety: TemporalSafety,
    pending_requests: PendingRequests,
    pending_peer_request: Vec<Msg>, // Peer requests that failed and are waiting for reconnection
    txs: HashMap<TxLabel, bitcoin::Transaction>,
    public_offer: PublicOffer,
}

// FIXME Something more meaningful than ServiceId to index
type PendingRequests = HashMap<ServiceId, Vec<PendingRequest>>;

impl PendingRequestsT for PendingRequests {
    fn defer_request(&mut self, key: ServiceId, pending_req: PendingRequest) {
        let pending_reqs = self.entry(key).or_insert(vec![]);
        pending_reqs.push(pending_req);
    }
    fn continue_deferred_requests(
        runtime: &mut Runtime,
        endpoints: &mut Endpoints,
        key: ServiceId,
        predicate: fn(&PendingRequest) -> bool,
    ) -> bool {
        let success = if let Some(pending_reqs) = runtime.pending_requests.remove(&key) {
            let len0 = pending_reqs.len();
            let remaining_pending_reqs: Vec<_> =
                pending_reqs
                    .into_iter()
                    .filter_map(|r| {
                        if predicate(&r) {
                            if let Ok(_) = match &r.bus_id {
                                ServiceBus::Ctl if &r.dest == &runtime.identity => runtime
                                    .handle_ctl(endpoints, r.source.clone(), r.request.clone()),
                                ServiceBus::Msg if &r.dest == &runtime.identity => runtime
                                    .handle_msg(endpoints, r.source.clone(), r.request.clone()),
                                _ => endpoints
                                    .send_to(
                                        r.bus_id.clone(),
                                        r.source.clone(),
                                        r.dest.clone(),
                                        r.request.clone(),
                                    )
                                    .map_err(Into::into),
                            } {
                                None
                            } else {
                                Some(r)
                            }
                        } else {
                            Some(r)
                        }
                    })
                    .collect();
            let len1 = remaining_pending_reqs.len();
            runtime.pending_requests.insert(key, remaining_pending_reqs);
            if len0 - len1 > 1 {
                error!("consumed more than one request with this predicate")
            }
            len0 > len1
        } else {
            error!("no request consumed with this predicate");
            false
        };
        success
    }
}

trait PendingRequestsT {
    fn defer_request(&mut self, key: ServiceId, pending_req: PendingRequest);
    fn continue_deferred_requests(
        runtime: &mut Runtime, // needed for recursion
        endpoints: &mut Endpoints,
        key: ServiceId,
        predicate: fn(&PendingRequest) -> bool,
    ) -> bool;
}

#[derive(Debug, Clone)]
pub struct PendingRequest {
    source: ServiceId,
    dest: ServiceId,
    bus_id: ServiceBus,
    request: Request,
}

impl PendingRequest {
    fn new(source: ServiceId, dest: ServiceId, bus_id: ServiceBus, request: Request) -> Self {
        PendingRequest {
            source,
            dest,
            bus_id,
            request,
        }
    }
}

impl StrictEncode for PendingRequest {
    fn strict_encode<E: std::io::Write>(&self, mut e: E) -> Result<usize, strict_encoding::Error> {
        let mut len = self.source.strict_encode(&mut e)?;
        len += self.dest.strict_encode(&mut e)?;
        len += self.bus_id.strict_encode(&mut e)?;
        len += self.request.serialize().strict_encode(&mut e)?;
        Ok(len)
    }
}

impl StrictDecode for PendingRequest {
    fn strict_decode<D: std::io::Read>(mut d: D) -> Result<Self, strict_encoding::Error> {
        let unmarshaller: Unmarshaller<Request> = Request::create_unmarshaller();
        let source = ServiceId::strict_decode(&mut d)?;
        let dest = ServiceId::strict_decode(&mut d)?;
        let bus_id = ServiceBus::strict_decode(&mut d)?;
        let request: Request = (&*unmarshaller
            .unmarshall(Cursor::new(Vec::<u8>::strict_decode(&mut d)?))
            .unwrap())
            .clone();
        Ok(PendingRequest {
            source,
            dest,
            bus_id,
            request,
        })
    }
}

#[derive(Debug, Clone, Display)]
#[display("checkpoint-swapd")]
pub struct CheckpointSwapd {
    pub state: State,
    pub last_msg: Msg,
    pub enquirer: Option<ServiceId>,
    pub xmr_addr_addendum: Option<XmrAddressAddendum>,
    pub temporal_safety: TemporalSafety,
    pub txs: HashMap<TxLabel, bitcoin::Transaction>,
    pub txids: HashMap<TxLabel, Txid>,
    pub pending_broadcasts: Vec<bitcoin::Transaction>,
    pub pending_requests: HashMap<ServiceId, Vec<PendingRequest>>,
}

impl StrictEncode for CheckpointSwapd {
    fn strict_encode<E: std::io::Write>(&self, mut e: E) -> Result<usize, strict_encoding::Error> {
        let mut len = self.state.strict_encode(&mut e)?;
        len += self.last_msg.strict_encode(&mut e)?;
        len += self.enquirer.strict_encode(&mut e)?;
        len += self.xmr_addr_addendum.strict_encode(&mut e)?;
        len += self.temporal_safety.strict_encode(&mut e)?;
        len += self.pending_broadcasts.strict_encode(&mut e)?;

        len += self.txs.len().strict_encode(&mut e)?;
        let res: Result<usize, strict_encoding::Error> =
            self.txs.iter().try_fold(len, |mut acc, (key, val)| {
                acc += key.strict_encode(&mut e).map_err(|err| {
                    strict_encoding::Error::DataIntegrityError(format!("{}", err))
                })?;
                acc += val.strict_encode(&mut e).map_err(|err| {
                    strict_encoding::Error::DataIntegrityError(format!("{}", err))
                })?;
                Ok(acc)
            });
        len = match res {
            Ok(val) => Ok(val),
            Err(err) => Err(strict_encoding::Error::DataIntegrityError(format!(
                "{}",
                err
            ))),
        }?;

        len += self.txids.len().strict_encode(&mut e)?;
        let res: Result<usize, strict_encoding::Error> =
            self.txids.iter().try_fold(len, |mut acc, (key, val)| {
                acc += key.strict_encode(&mut e).map_err(|err| {
                    strict_encoding::Error::DataIntegrityError(format!("{}", err))
                })?;
                acc += val.strict_encode(&mut e).map_err(|err| {
                    strict_encoding::Error::DataIntegrityError(format!("{}", err))
                })?;
                Ok(acc)
            });
        len = match res {
            Ok(val) => Ok(val),
            Err(err) => Err(strict_encoding::Error::DataIntegrityError(format!(
                "{}",
                err
            ))),
        }?;

        len += self.pending_requests.len().strict_encode(&mut e)?;
        self.pending_requests
            .iter()
            .try_fold(len, |mut acc, (key, val)| {
                acc += key.strict_encode(&mut e)?;
                acc += val.strict_encode(&mut e)?;
                Ok(acc)
            })
    }
}

impl StrictDecode for CheckpointSwapd {
    fn strict_decode<D: std::io::Read>(mut d: D) -> Result<Self, strict_encoding::Error> {
        let state = State::strict_decode(&mut d)?;
        let last_msg = Msg::strict_decode(&mut d)?;
        let enquirer = Option::<ServiceId>::strict_decode(&mut d)?;
        let xmr_addr_addendum = Option::<XmrAddressAddendum>::strict_decode(&mut d)?;
        let temporal_safety = TemporalSafety::strict_decode(&mut d)?;
        let pending_broadcasts = Vec::<bitcoin::Transaction>::strict_decode(&mut d)?;

        let len = usize::strict_decode(&mut d)?;
        let mut txs = HashMap::<TxLabel, bitcoin::Transaction>::new();
        for _ in 0..len {
            let key = TxLabel::strict_decode(&mut d)?;
            let val = bitcoin::Transaction::strict_decode(&mut d)?;
            if txs.contains_key(&key) {
                return Err(strict_encoding::Error::RepeatedValue(format!("{:?}", key)));
            }
            txs.insert(key, val);
        }

        let len = usize::strict_decode(&mut d)?;
        let mut txids = HashMap::<TxLabel, Txid>::new();
        for _ in 0..len {
            let key = TxLabel::strict_decode(&mut d)?;
            let val = Txid::strict_decode(&mut d)?;
            if txids.contains_key(&key) {
                return Err(strict_encoding::Error::RepeatedValue(format!("{:?}", key)));
            }
            txids.insert(key, val);
        }

        let len = usize::strict_decode(&mut d)?;
        let mut pending_requests = HashMap::<ServiceId, Vec<PendingRequest>>::new();
        for _ in 0..len {
            let key = ServiceId::strict_decode(&mut d)?;
            let val = Vec::<PendingRequest>::strict_decode(&mut d)?;
            if pending_requests.contains_key(&key) {
                return Err(strict_encoding::Error::RepeatedValue(format!("{:?}", key)));
            }
            pending_requests.insert(key, val);
        }
        Ok(CheckpointSwapd {
            state,
            last_msg,
            enquirer,
            xmr_addr_addendum,
            temporal_safety,
            txs,
            txids,
            pending_requests,
            pending_broadcasts,
        })
    }
}

impl CtlServer for Runtime {}

impl esb::Handler<ServiceBus> for Runtime {
    type Request = Request;
    type Error = Error;

    fn identity(&self) -> ServiceId {
        self.identity.clone()
    }

    fn handle(
        &mut self,
        endpoints: &mut Endpoints,
        bus: ServiceBus,
        source: ServiceId,
        request: Request,
    ) -> Result<(), Self::Error> {
        match (bus, request) {
            // Peer-to-peer message bus
            (ServiceBus::Msg, request) => self.handle_msg(endpoints, source, request),
            // Control bus for internal command
            (ServiceBus::Ctl, request) => self.handle_ctl(endpoints, source, request),
            // User issued command RPC bus, only accept Request::Rpc
            (ServiceBus::Rpc, Request::Rpc(req)) => self.handle_rpc(endpoints, source, req),
            // Syncer event bus
            (ServiceBus::Sync, request) => self.handle_sync(endpoints, source, request),
            (_, request) => Err(Error::NotSupported(bus, request.get_type())),
        }
    }

    fn handle_err(&mut self, _: &mut Endpoints, _: esb::Error<ServiceId>) -> Result<(), Error> {
        // We do nothing and do not propagate error; it's already being reported
        // with `error!` macro by the controller. If we propagate error here
        // this will make whole daemon panic
        Ok(())
    }
}

impl Runtime {
<<<<<<< HEAD
    fn send_peer(&mut self, endpoints: &mut Endpoints, msg: Msg) -> Result<(), Error> {
        trace!("sending peer message {}", msg.bright_yellow_bold());
=======
    fn send_peer(&mut self, endpoints: &mut Endpoints, msg: request::Msg) -> Result<(), Error> {
        trace!(
            "sending peer message {} to {}",
            msg.bright_yellow_bold(),
            self.peer_service
        );
>>>>>>> 112351b2
        if let Err(error) = endpoints.send_to(
            ServiceBus::Msg,
            self.identity(),
            self.peer_service.clone(), // ServiceId::Loopback if not initiailized
            Request::Protocol(msg.clone()),
        ) {
            error!(
                "could not send message {} to {} due to {}",
                msg, self.peer_service, error
            );
            warn!("notifying farcasterd of peer error, farcasterd will attempt to reconnect");
            endpoints.send_to(
                ServiceBus::Ctl,
                self.identity(),
                ServiceId::Farcasterd,
                Request::PeerdUnreachable(self.peer_service.clone()),
            )?;
            self.pending_peer_request.push(msg);
        }
        Ok(())
    }

    fn swap_id(&self) -> SwapId {
        match self.identity {
            ServiceId::Swap(swap_id) => swap_id,
            _ => {
                unreachable!("not ServiceId::Swap")
            }
        }
    }

    fn pending_requests(&mut self) -> &mut HashMap<ServiceId, Vec<PendingRequest>> {
        &mut self.pending_requests
    }

    fn state_update(&mut self, endpoints: &mut Endpoints, next_state: State) -> Result<(), Error> {
        info!(
            "{} | State transition: {} -> {}",
            self.swap_id.bright_blue_italic(),
            self.state.bright_white_bold(),
            next_state.bright_white_bold(),
        );
        let msg = format!("{} -> {}", self.state, next_state,);
        self.state = next_state;
        self.report_state_transition_progress_message_to(endpoints, self.enquirer.clone(), msg)?;
        Ok(())
    }

    fn broadcast(
        &mut self,
        tx: bitcoin::Transaction,
        tx_label: TxLabel,
        endpoints: &mut Endpoints,
    ) -> Result<(), Error> {
        info!(
            "{} | Broadcasting {} tx ({})",
            self.swap_id.bright_blue_italic(),
            tx_label.bright_white_bold(),
            tx.txid().bright_yellow_italic()
        );
        let task = self.syncer_state.broadcast(tx);
        Ok(endpoints.send_to(
            ServiceBus::Ctl,
            self.identity(),
            self.syncer_state.bitcoin_syncer(),
            Request::SyncerTask(task),
        )?)
    }

    fn handle_msg(
        &mut self,
        endpoints: &mut Endpoints,
        source: ServiceId,
        request: Request,
    ) -> Result<(), Error> {
        if self.peer_service != source {
            return Err(Error::Farcaster(format!(
                "{}: expected {}, found {}",
                "Incorrect peer connection", self.peer_service, source
            )));
        }
        let msg = match &request {
            Request::Protocol(msg) => {
                if msg.swap_id() != self.swap_id() {
                    return Err(Error::Farcaster(format!(
                        "{}: expected {}, found {}",
                        "Incorrect swap_id ",
                        self.swap_id(),
                        msg.swap_id(),
                    )));
                } else {
                    msg
                }
            }
            _ => {
                error!("MSG RPC can be only used for forwarding farcaster protocol messages");
                return Err(Error::NotSupported(ServiceBus::Msg, request.get_type()));
            }
        };
        let msg_bus = ServiceBus::Msg;
        match &msg {
            // we are taker and the maker committed, now we reveal after checking
            // whether we're Bob or Alice and that we're on a compatible state
            Msg::MakerCommit(remote_commit)
                if self.state.commit()
                    && self.state.trade_role() == Some(TradeRole::Taker)
                    && self.state.remote_commit().is_none() =>
            {
                trace!("received remote commitment");
                self.state.t_sup_remote_commit(remote_commit.clone());

                if self.state.swap_role() == SwapRole::Bob {
                    let addr = self
                        .state
                        .b_address()
                        .cloned()
                        .expect("address available at CommitB");
                    let txlabel = TxLabel::Funding;
                    if !self.syncer_state.is_watched_addr(&txlabel) {
                        let task = self.syncer_state.watch_addr_btc(addr, txlabel);
                        self.send_ctl(
                            endpoints,
                            self.syncer_state.bitcoin_syncer(),
                            Request::SyncerTask(task),
                        )?;
                    }
                }

                self.send_wallet(msg_bus, endpoints, request)?;
            }
            Msg::TakerCommit(_) => {
                unreachable!(
                    "msg handled by farcasterd/walletd, and indirectly here by \
                             Ctl Request::MakeSwap"
                )
            }
            Msg::Reveal(Reveal::Proof(_)) => {
                // These messages are saved as pending if Bob and then forwarded once the
                // parameter reveal forward is triggered. If Alice, send immediately.
                match self.state.swap_role() {
                    SwapRole::Bob => {
                        let pending_request = PendingRequest::new(
                            self.identity(),
                            ServiceId::Wallet,
                            ServiceBus::Msg,
                            request,
                        );

                        self.pending_requests
                            .defer_request(ServiceId::Wallet, pending_request);
                    }
                    SwapRole::Alice => {
                        debug!("Alice: forwarding reveal");
                        trace!(
                            "sending request {} to {} on bus {}",
                            &request,
                            &ServiceId::Wallet,
                            &ServiceBus::Msg
                        );
                        self.send_wallet(msg_bus, endpoints, request)?
                    }
                }
            }
            Msg::Reveal(Reveal::AliceParameters(..))
                if self.state.swap_role() == SwapRole::Bob
                    && (self.state.b_address().is_none()
                        || self.syncer_state.btc_fee_estimate_sat_per_kvb.is_none()) =>
            {
                if self.state.b_address().is_none() {
                    let msg = format!("FIXME: b_address is None, request {}", request);
                    error!("{}", msg);
                    return Err(Error::Farcaster(msg));
                }
                debug!(
                    "Deferring request {} for when btc_fee_estimate available, then recurse in the runtime",
                    &request
                );
                let pending_req = PendingRequest::new(source, self.identity(), msg_bus, request);
                self.pending_requests
                    .defer_request(self.syncer_state.bitcoin_syncer(), pending_req);
            }
            // bob and alice
            // store parameters from counterparty if we have not received them yet.
            // if we're maker, also reveal to taker if their commitment is valid.
            Msg::Reveal(reveal)
                if self.state.remote_commit().is_some()
                    && (self.state.commit() || self.state.reveal())
                    && {
                        match (
                            self.state.swap_role(),
                            self.state.b_address().is_some(),
                            self.syncer_state.btc_fee_estimate_sat_per_kvb.is_some(),
                        ) {
                            (SwapRole::Bob, true, true) => true,
                            (SwapRole::Bob, ..) => false,
                            (SwapRole::Alice, ..) => true,
                        }
                    } =>
            {
                // TODO: since we're not actually revealing, find other name for
                // intermediary state

                let remote_commit = self.state.remote_commit().cloned().unwrap();

                if let Ok(remote_params_candidate) = remote_params_candidate(reveal, remote_commit)
                {
                    debug!("{:?} sets remote_params", self.state.swap_role());
                    self.state.sup_remote_params(remote_params_candidate);
                } else {
                    error!("Revealed remote params not preimage of commitment");
                }

                // Specific to swap roles
                // pass request on to wallet daemon so that it can set remote params
                match self.state.swap_role() {
                    // validated state above, no need to check again
                    SwapRole::Alice => {
                        // Alice already sends RevealProof immediately, so only have to
                        // forward Reveal now
                        trace!(
                            "sending request {} to {} on bus {}",
                            &request,
                            &ServiceId::Wallet,
                            &ServiceBus::Msg
                        );
                        self.send_wallet(msg_bus, endpoints, request)?
                    }
                    SwapRole::Bob
                        if self.syncer_state.btc_fee_estimate_sat_per_kvb.is_some()
                            && self.state.b_address().is_some() =>
                    {
                        let address = self.state.b_address().cloned().unwrap();
                        let sat_per_kvb = self.syncer_state.btc_fee_estimate_sat_per_kvb.unwrap();
                        self.ask_bob_to_fund(sat_per_kvb, address, endpoints)?;

                        // sending this request will initialize the
                        // arbitrating setup, that can be only performed
                        // after the funding tx was seen
                        let pending_req = PendingRequest::new(
                            self.identity(),
                            ServiceId::Wallet,
                            msg_bus,
                            request,
                        );
                        self.pending_requests
                            .defer_request(ServiceId::Wallet, pending_req);
                    }
                    _ => unreachable!(
                        "Bob btc_fee_estimate_sat_per_kvb.is_none() was handled previously"
                    ),
                }

                // up to here for both maker and taker, following only Maker

                // if did not yet reveal, maker only. on the msg flow as
                // of 2021-07-13 taker reveals first
                if self.state.commit() && self.state.trade_role() == Some(TradeRole::Maker) {
                    if let Some(addr) = self.state.b_address().cloned() {
                        let txlabel = TxLabel::Funding;
                        if !self.syncer_state.is_watched_addr(&txlabel) {
                            let watch_addr_task = self.syncer_state.watch_addr_btc(addr, txlabel);
                            self.send_ctl(
                                endpoints,
                                self.syncer_state.bitcoin_syncer(),
                                Request::SyncerTask(watch_addr_task),
                            )?;
                        }
                    }
                }
            }
            // alice receives, bob sends
            Msg::CoreArbitratingSetup(CoreArbitratingSetup {
                lock,
                cancel,
                refund,
                ..
            }) if self.state.swap_role() == SwapRole::Alice && self.state.reveal() => {
                for (&tx, tx_label) in [lock, cancel, refund].iter().zip([
                    TxLabel::Lock,
                    TxLabel::Cancel,
                    TxLabel::Refund,
                ]) {
                    let tx = tx.clone().extract_tx();
                    let txid = tx.txid();
                    debug!(
                        "tx_label: {}, vsize: {}, outs: {}",
                        tx_label,
                        tx.vsize(),
                        tx.output.len()
                    );
                    if !self.syncer_state.is_watched_tx(&tx_label) {
                        let task = self.syncer_state.watch_tx_btc(txid, tx_label);
                        endpoints.send_to(
                            ServiceBus::Ctl,
                            self.identity(),
                            self.syncer_state.bitcoin_syncer(),
                            Request::SyncerTask(task),
                        )?;
                    }
                    if tx_label == TxLabel::Refund {
                        self.syncer_state.tasks.txids.insert(TxLabel::Refund, txid);
                    }
                }
                self.send_wallet(msg_bus, endpoints, request)?;
            }
            // bob receives, alice sends
            Msg::RefundProcedureSignatures(_) if self.state.b_core_arb() => {
                self.state.sup_received_refund_procedure_signatures();
                self.send_wallet(msg_bus, endpoints, request)?;
            }
            // alice receives, bob sends
            Msg::BuyProcedureSignature(buy_proc_sig)
                if self.state.a_refundsig() && !self.state.a_overfunded() =>
            {
                // Alice verifies that she has sent refund procedure signatures before
                // processing the buy signatures from Bob
                let tx_label = TxLabel::Buy;
                if !self.syncer_state.is_watched_tx(&tx_label) {
                    let txid = buy_proc_sig.buy.clone().extract_tx().txid();
                    let task = self.syncer_state.watch_tx_btc(txid, tx_label);
                    endpoints.send_to(
                        ServiceBus::Ctl,
                        self.identity(),
                        self.syncer_state.bitcoin_syncer(),
                        Request::SyncerTask(task),
                    )?;
                }

                // checkpoint swap alice pre buy
                debug!(
                    "{} | checkpointing alice pre buy swapd state",
                    self.swap_id.bright_blue_italic()
                );
                if self.state.a_sup_checkpoint_pre_buy() {
                    checkpoint_send(
                        endpoints,
                        self.swap_id,
                        self.identity(),
                        ServiceId::Database,
                        request::CheckpointState::CheckpointSwapd(CheckpointSwapd {
                            state: self.state.clone(),
                            last_msg: Msg::BuyProcedureSignature(buy_proc_sig.clone()),
                            enquirer: self.enquirer.clone(),
                            temporal_safety: self.temporal_safety.clone(),
                            txs: self.txs.clone(),
                            txids: self.syncer_state.tasks.txids.clone(),
                            pending_requests: self.pending_requests().clone(),
                            pending_broadcasts: self.syncer_state.pending_broadcast_txs(),
                            xmr_addr_addendum: self.syncer_state.xmr_addr_addendum.clone(),
                        }),
                    )?;
                }

                self.send_wallet(msg_bus, endpoints, request)?
            }

            // bob and alice
            Msg::Abort(_) => return Err(Error::Farcaster("Abort not yet supported".to_string())),
            Msg::Ping(_) | Msg::Pong(_) | Msg::PingPeer => {
                unreachable!("ping/pong must remain in peerd, and unreachable in swapd")
            }
            request => error!(
                "request {} not supported at msg bus at state {}",
                request, self.state
            ),
        }
        Ok(())
    }

    fn handle_ctl(
        &mut self,
        endpoints: &mut Endpoints,
        source: ServiceId,
        request: Request,
    ) -> Result<(), Error> {
        match (&request, &source) {
            (Request::Hello, _) => {
                info!(
                    "{} | Service {} daemon is now {}",
                    self.swap_id.bright_blue_italic(),
                    source.bright_green_bold(),
                    "connected"
                );
            }
            (_, ServiceId::Syncer(..)) if self.syncer_state.any_syncer(&source) => {
            }
            (
                _,
                ServiceId::Farcasterd
                | ServiceId::Wallet
                | ServiceId::Database
            ) => {}
            (Request::AbortSwap, ServiceId::Client(_)) => {}
            _ => return Err(Error::Farcaster(
                "Permission Error: only Farcasterd, Wallet, Client and Syncer can can control swapd"
                    .to_string(),
            )),
        };

        match request {
            Request::Terminate if source == ServiceId::Farcasterd => {
                info!(
                    "{} | {}",
                    self.swap_id.bright_blue_italic(),
                    format!("Terminating {}", self.identity()).bright_white_bold()
                );
                std::process::exit(0);
            }
            Request::SweepMoneroAddress(SweepMoneroAddress {
                source_view_key,
                source_spend_key,
                destination_address,
                minimum_balance,
                ..
            }) if source == ServiceId::Wallet => {
                let from_height = None; // will be set when sending out the request
                let task = self.syncer_state.sweep_xmr(
                    source_view_key,
                    source_spend_key,
                    destination_address,
                    from_height,
                    minimum_balance,
                    true,
                );
                let acc_confs_needs =
                    self.temporal_safety.sweep_monero_thr - self.temporal_safety.xmr_finality_thr;
                let sweep_block =
                    self.syncer_state.height(Blockchain::Monero) + acc_confs_needs as u64;
                info!(
                    "{} | Tx {} needs {}, and has {} {}",
                    self.swap_id.bright_blue_italic(),
                    TxLabel::AccLock.bright_white_bold(),
                    "10 confirmations".bright_green_bold(),
                    (10 - acc_confs_needs).bright_green_bold(),
                    "confirmations".bright_green_bold(),
                );
                info!(
                    "{} | {} reaches your address {} around block {}",
                    self.swap_id.bright_blue_italic(),
                    Blockchain::Monero.bright_white_bold(),
                    destination_address.bright_yellow_bold(),
                    sweep_block.bright_blue_bold(),
                );
                warn!(
                    "Peerd might crash, just ignore it, counterparty closed\
                       connection but you don't need it anymore!"
                );
                let request = Request::SyncerTask(task);
                let dest = self.syncer_state.monero_syncer();
                let pending_request =
                    PendingRequest::new(self.identity(), dest.clone(), ServiceBus::Ctl, request);
                self.pending_requests.defer_request(dest, pending_request);
            }
            Request::TakeSwap(InitSwap {
                peerd,
                report_to,
                local_params,
                swap_id,
                remote_commit: None,
                funding_address, // Some(_) for Bob, None for Alice
            }) if self.state.start() => {
                if ServiceId::Swap(swap_id) != self.identity {
                    error!(
                        "{}: {}",
                        "This swapd instance is not reponsible for swap_id", swap_id
                    );
                    return Ok(());
                };
                self.syncer_state.watch_fee_and_height(endpoints)?;

                self.peer_service = peerd.clone();
                self.enquirer = report_to.clone();

                if let ServiceId::Peer(ref addr) = peerd {
                    self.maker_peer = Some(addr.clone());
                }
                let local_commit =
                    self.taker_commit(endpoints, local_params.clone())
                        .map_err(|err| {
                            error!("{}", err);
                            self.report_failure_to(
                                endpoints,
                                &report_to,
                                Failure {
                                    code: FailureCode::Unknown,
                                    info: err.to_string(),
                                },
                            )
                        })?;
                let next_state = self.state.clone().sup_start_to_commit(
                    local_commit.clone(),
                    local_params,
                    funding_address,
                    None,
                );
                let take_swap = TakeCommit {
                    commit: local_commit,
                    public_offer: self.public_offer.clone(),
                    swap_id,
                };
                self.send_peer(endpoints, Msg::TakerCommit(take_swap))?;
                self.state_update(endpoints, next_state)?;
            }
            Request::Protocol(Msg::Reveal(Reveal::Proof(proof)))
                if self.state.commit() && self.state.remote_commit().is_some() =>
            {
                let reveal_proof = Msg::Reveal(Reveal::Proof(proof));
                let swap_id = reveal_proof.swap_id();
                self.send_peer(endpoints, reveal_proof)?;
                trace!("sent reveal_proof to peerd");
                let local_params = self
                    .state
                    .local_params()
                    .expect("commit state has local_params");
                let reveal_params: Reveal = (swap_id, local_params.clone()).into();
                self.send_peer(endpoints, Msg::Reveal(reveal_params))?;
                trace!("sent reveal_proof to peerd");
                let next_state = self.state.clone().sup_commit_to_reveal();
                self.state_update(endpoints, next_state)?;
            }

            Request::MakeSwap(InitSwap {
                peerd,
                report_to,
                local_params,
                swap_id,
                remote_commit: Some(remote_commit),
                funding_address, // Some(_) for Bob, None for Alice
            }) if self.state.start() => {
                self.syncer_state.watch_fee_and_height(endpoints)?;
                self.peer_service = peerd.clone();
                if let ServiceId::Peer(ref addr) = peerd {
                    self.maker_peer = Some(addr.clone());
                }
                self.enquirer = report_to.clone();
                let local_commit = self
                    .maker_commit(endpoints, &peerd, swap_id, &local_params)
                    .map_err(|err| {
                        self.report_failure_to(
                            endpoints,
                            &report_to,
                            Failure {
                                code: FailureCode::Unknown,
                                info: err.to_string(),
                            },
                        )
                    })?;
                let next_state = self.state.clone().sup_start_to_commit(
                    local_commit.clone(),
                    local_params,
                    funding_address,
                    Some(remote_commit),
                );

                trace!("sending peer MakerCommit msg {}", &local_commit);
                self.send_peer(endpoints, Msg::MakerCommit(local_commit))?;
                self.state_update(endpoints, next_state)?;
            }
            Request::FundingUpdated
                if source == ServiceId::Wallet
                    && ((self.state.trade_role() == Some(TradeRole::Taker)
                        && self.state.reveal())
                        || (self.state.trade_role() == Some(TradeRole::Maker)
                            && self.state.commit()))
                    && self.pending_requests().contains_key(&source)
                    && self
                        .pending_requests()
                        .get(&source)
                        .map(|reqs| reqs.len() == 2)
                        .unwrap() =>
            {
                let success_proof = PendingRequests::continue_deferred_requests(
                    self,
                    endpoints,
                    source.clone(),
                    |r| {
                        matches!(
                            r,
                            &PendingRequest {
                                dest: ServiceId::Wallet,
                                bus_id: ServiceBus::Msg,
                                request: Request::Protocol(Msg::Reveal(Reveal::Proof(_))),
                                ..
                            }
                        )
                    },
                );
                if !success_proof {
                    error!("Did not dispatch proof pending request");
                }

                let success_params =
                    PendingRequests::continue_deferred_requests(self, endpoints, source, |r| {
                        matches!(
                            r,
                            &PendingRequest {
                                dest: ServiceId::Wallet,
                                bus_id: ServiceBus::Msg,
                                request: Request::Protocol(Msg::Reveal(Reveal::AliceParameters(_))),
                                ..
                            }
                        )
                    });
                if !success_params {
                    error!("Did not dispatch params pending requests");
                }
            }
            // Request::SyncerEvent(ref event) => match (&event, source) {
            // handle monero events here
            // }
            Request::SyncerEvent(ref event) if source == self.syncer_state.monero_syncer => {
                match &event {
                    Event::HeightChanged(HeightChanged { height, .. }) => {
                        self.syncer_state
                            .handle_height_change(*height, Blockchain::Monero);
                    }
                    Event::AddressTransaction(AddressTransaction {
                        id,
                        hash,
                        amount,
                        block,
                        tx,
                    }) if self.state.swap_role() == SwapRole::Alice
                        && self.syncer_state.tasks.watched_addrs.contains_key(id)
                        && !self.state.a_xmr_locked()
                        && self.syncer_state.tasks.watched_addrs.get(id).unwrap()
                            == &TxLabel::AccLock =>
                    {
                        debug!(
                            "Event details: {} {:?} {} {:?} {:?}",
                            id, hash, amount, block, tx
                        );
                        self.state.a_sup_refundsig_xmrlocked();

                        let required_funding_amount = self
                            .state
                            .a_required_funding_amount()
                            .expect("set when monero funding address is displayed");
                        if amount.clone() < required_funding_amount {
                            // Alice still views underfunding as valid in the hope that Bob still passes her BuyProcSig
                            let msg = format!(
                                "Too small amount funded. Required: {}, Funded: {}. Do not fund this swap anymore, will attempt to refund.",
                                monero::Amount::from_pico(required_funding_amount),
                                monero::Amount::from_pico(amount.clone())
                            );
                            error!("{}", msg);
                            self.report_progress_message_to(endpoints, self.enquirer.clone(), msg)?;
                        } else if amount.clone() > required_funding_amount {
                            // Alice set overfunded to ensure that she does not publish the buy transaction if Bob gives her the BuySig.
                            self.state.a_sup_overfunded();
                            let msg = format!(
                                "Too big amount funded. Required: {}, Funded: {}. Do not fund this swap anymore, will attempt to refund.",
                                monero::Amount::from_pico(required_funding_amount),
                                monero::Amount::from_pico(amount.clone())
                            );
                            error!("{}", msg);
                            self.report_progress_message_to(endpoints, self.enquirer.clone(), msg)?;
                        }

                        let txlabel = TxLabel::AccLock;
                        if !self.syncer_state.is_watched_tx(&txlabel) {
                            if self.syncer_state.awaiting_funding {
                                endpoints.send_to(
                                    ServiceBus::Ctl,
                                    self.identity(),
                                    ServiceId::Farcasterd,
                                    Request::FundingCompleted(Blockchain::Monero),
                                )?;
                                self.syncer_state.awaiting_funding = false;
                            }
                            let task = self.syncer_state.watch_tx_xmr(hash.clone(), txlabel);
                            endpoints.send_to(
                                ServiceBus::Ctl,
                                self.identity(),
                                self.syncer_state.monero_syncer(),
                                Request::SyncerTask(task),
                            )?;
                        }
                        if self.syncer_state.tasks.watched_addrs.remove(id).is_some() {
                            let abort_task = self.syncer_state.abort_task(*id);
                            endpoints.send_to(
                                ServiceBus::Ctl,
                                self.identity(),
                                self.syncer_state.monero_syncer(),
                                Request::SyncerTask(abort_task),
                            )?;
                        }
                    }
                    Event::AddressTransaction(AddressTransaction {
                        id,
                        hash,
                        amount,
                        block: _,
                        tx: _,
                    }) if self.state.swap_role() == SwapRole::Bob
                        && self.syncer_state.tasks.watched_addrs.contains_key(id)
                        && self.syncer_state.is_watched_addr(&TxLabel::AccLock)
                        && self.syncer_state.tasks.watched_addrs.get(id).unwrap()
                            == &TxLabel::AccLock =>
                    {
                        let amount = monero::Amount::from_pico(*amount);
                        if amount < self.syncer_state.monero_amount {
                            warn!(
                                "Not enough monero locked: expected {}, found {}",
                                self.syncer_state.monero_amount, amount
                            );
                            return Ok(());
                        }
                        if let Some(tx_label) = self.syncer_state.tasks.watched_addrs.remove(id) {
                            if !self.syncer_state.is_watched_tx(&tx_label) {
                                let watch_tx =
                                    self.syncer_state.watch_tx_xmr(hash.clone(), tx_label);
                                endpoints.send_to(
                                    ServiceBus::Ctl,
                                    self.identity(),
                                    self.syncer_state.monero_syncer(),
                                    Request::SyncerTask(watch_tx),
                                )?;
                            }
                            let abort_task = self.syncer_state.abort_task(*id);
                            endpoints.send_to(
                                ServiceBus::Ctl,
                                self.identity(),
                                self.syncer_state.monero_syncer(),
                                Request::SyncerTask(abort_task),
                            )?;
                        }
                    }
                    Event::TransactionConfirmations(TransactionConfirmations {
                        confirmations: Some(confirmations),
                        ..
                    }) if (self.state.b_buy_sig()
                        || (self.state.a_refundsig() && self.state.a_xmr_locked()))
                        && *confirmations >= self.temporal_safety.sweep_monero_thr
                        && self.pending_requests().contains_key(&source)
                        && self
                            .pending_requests()
                            .get(&source)
                            .map(|r| r.len() > 0)
                            .unwrap_or(false) =>
                    {
                        let PendingRequest {
                            source: _,
                            request,
                            dest,
                            bus_id,
                        } = self
                            .pending_requests()
                            .remove(&source)
                            .expect("Checked above")
                            .pop()
                            .unwrap();
                        if let (
                            Request::SyncerTask(Task::SweepAddress(mut task)),
                            ServiceBus::Ctl,
                        ) = (request.clone(), bus_id)
                        {
                            // safe cast
                            task.from_height =
                                Some(self.syncer_state.monero_height - *confirmations as u64);
                            let request = Request::SyncerTask(Task::SweepAddress(task));

                            info!(
                                "{} | Monero are spendable now (height {}), sweeping ephemeral wallet",
                                self.swap_id.bright_blue_italic(),
                                self.syncer_state.monero_height.bright_white_bold()
                            );
                            endpoints.send_to(bus_id, self.identity(), dest, request)?;
                        } else {
                            error!(
                                "Not the sweep task {} or not Ctl bus found {}",
                                request, bus_id
                            );
                        }
                    }
                    Event::TransactionConfirmations(TransactionConfirmations {
                        confirmations: Some(confirmations),
                        ..
                    }) if self
                        .temporal_safety
                        .final_tx(*confirmations, Blockchain::Monero)
                        && self.state.b_core_arb()
                        && !self.state.cancel_seen()
                        && self.pending_requests().contains_key(&source)
                        && self
                            .pending_requests()
                            .get(&source)
                            .map(|reqs| reqs.len() == 1)
                            .unwrap() =>
                    {
                        // error!("not checking tx rcvd is accordant lock");
                        let success = PendingRequests::continue_deferred_requests(
                            self,
                            endpoints,
                            source,
                            |r| {
                                matches!(
                                    r,
                                    &PendingRequest {
                                        bus_id: ServiceBus::Msg,
                                        request: Request::Protocol(Msg::BuyProcedureSignature(_)),
                                        ..
                                    }
                                )
                            },
                        );
                        if success {
                            let next_state = State::Bob(BobState::BuySigB {
                                buy_tx_seen: false,
                                last_checkpoint_type: self.state.last_checkpoint_type().unwrap(),
                            });
                            self.state_update(endpoints, next_state)?;
                        }
                    }
                    Event::TransactionConfirmations(TransactionConfirmations {
                        id,
                        confirmations,
                        ..
                    }) if self.syncer_state.tasks.watched_txs.contains_key(id)
                        && !self
                            .temporal_safety
                            .final_tx(confirmations.unwrap_or(0), Blockchain::Monero) =>
                    {
                        self.syncer_state.handle_tx_confs(
                            id,
                            confirmations,
                            self.swap_id(),
                            self.temporal_safety.xmr_finality_thr,
                        );
                    }
                    Event::TransactionConfirmations(TransactionConfirmations {
                        id,
                        confirmations,
                        ..
                    }) => {
                        self.syncer_state.handle_tx_confs(
                            id,
                            confirmations,
                            self.swap_id(),
                            self.temporal_safety.xmr_finality_thr,
                        );
                    }

                    Event::TaskAborted(_) => {}
                    Event::SweepSuccess(SweepSuccess { id, .. })
                        if (self.state.b_buy_sig() || self.state.a_xmr_locked())
                            && self.syncer_state.tasks.sweeping_addr.is_some()
                            && &self.syncer_state.tasks.sweeping_addr.unwrap() == id =>
                    {
                        if self.syncer_state.awaiting_funding {
                            warn!(
                                "FundingCompleted never emitted, but not possible to sweep\
                                   monero without passing through funding completed:\
                                   emitting it now to clean up farcasterd"
                            );
                            self.syncer_state.awaiting_funding = false;
                            match self.state.swap_role() {
                                SwapRole::Alice => {
                                    endpoints.send_to(
                                        ServiceBus::Ctl,
                                        self.identity(),
                                        ServiceId::Farcasterd,
                                        Request::FundingCompleted(Blockchain::Monero),
                                    )?;
                                }
                                SwapRole::Bob => {
                                    endpoints.send_to(
                                        ServiceBus::Ctl,
                                        self.identity(),
                                        ServiceId::Farcasterd,
                                        Request::FundingCompleted(Blockchain::Bitcoin),
                                    )?;
                                }
                            }
                        }
                        let abort_all = Task::Abort(Abort {
                            task_target: TaskTarget::AllTasks,
                            respond: Boolean::False,
                        });
                        endpoints.send_to(
                            ServiceBus::Ctl,
                            self.identity(),
                            self.syncer_state.monero_syncer(),
                            Request::SyncerTask(abort_all.clone()),
                        )?;
                        endpoints.send_to(
                            ServiceBus::Ctl,
                            self.identity(),
                            self.syncer_state.bitcoin_syncer(),
                            Request::SyncerTask(abort_all),
                        )?;
                        let success = if self.state.b_buy_sig() {
                            self.state_update(
                                endpoints,
                                State::Bob(BobState::FinishB(Outcome::Buy)),
                            )?;
                            Some(Outcome::Buy)
                        } else if self.state.a_refund_seen() {
                            self.state_update(
                                endpoints,
                                State::Alice(AliceState::FinishA(Outcome::Refund)),
                            )?;
                            Some(Outcome::Refund)
                        } else {
                            error!("Unexpected sweeping state, not sending finalization commands to wallet and farcasterd");
                            None
                        };
                        if let Some(success) = success {
                            let swap_success_req = Request::SwapOutcome(success);
                            self.send_ctl(endpoints, ServiceId::Wallet, swap_success_req.clone())?;
                            self.send_ctl(endpoints, ServiceId::Farcasterd, swap_success_req)?;
                            // remove txs to invalidate outdated states
                            self.txs.remove(&TxLabel::Cancel);
                            self.txs.remove(&TxLabel::Refund);
                            self.txs.remove(&TxLabel::Buy);
                            self.txs.remove(&TxLabel::Punish);
                        }
                    }
                    event => {
                        error!("event not handled {}", event)
                    }
                }
            }
            Request::SyncerEvent(ref event) if source == self.syncer_state.bitcoin_syncer => {
                match &event {
                    Event::HeightChanged(HeightChanged { height, .. }) => {
                        self.syncer_state
                            .handle_height_change(*height, Blockchain::Bitcoin);
                    }
                    Event::AddressTransaction(AddressTransaction { id, amount, tx, .. })
                        if self.syncer_state.tasks.watched_addrs.get(id).is_some() =>
                    {
                        let tx = bitcoin::Transaction::deserialize(tx)?;
                        info!(
                            "Received AddressTransaction, processing tx {}",
                            &tx.txid().addr()
                        );
                        let txlabel = self.syncer_state.tasks.watched_addrs.get(id).unwrap();
                        match txlabel {
                            TxLabel::Funding
                                if self.syncer_state.awaiting_funding
                                    && self.state.b_required_funding_amount().is_some() =>
                            {
                                log_tx_seen(self.swap_id, txlabel, &tx.txid());
                                self.syncer_state.awaiting_funding = false;
                                endpoints.send_to(
                                    ServiceBus::Ctl,
                                    self.identity(),
                                    ServiceId::Farcasterd,
                                    Request::FundingCompleted(Blockchain::Bitcoin),
                                )?;
                                // If the bitcoin amount does not match the expected funding amount, abort the swap
                                let amount = bitcoin::Amount::from_sat(*amount);
                                let required_funding_amount =
                                    self.state.b_required_funding_amount().unwrap();

                                if amount != required_funding_amount {
                                    let msg = format!("Incorrect amount funded. Required: {}, Funded: {}. Do not fund this swap anymore, will abort and atttempt to sweep the Bitcoin to the provided address.", amount, required_funding_amount);
                                    error!("{}", msg);
                                    self.report_progress_message_to(
                                        endpoints,
                                        ServiceId::Farcasterd,
                                        msg,
                                    )?;
                                    // FIXME: syncer shall not have permission to AbortSwap, replace source by identity?
                                    self.handle_ctl(endpoints, source, Request::AbortSwap)?;
                                    return Ok(());
                                }

                                let req = Request::Tx(Tx::Funding(tx));
                                self.send_wallet(ServiceBus::Ctl, endpoints, req)?;
                            }

                            txlabel => {
                                error!(
                                    "address transaction event not supported for tx {} at state {}",
                                    txlabel, &self.state
                                )
                            }
                        }
                    }
                    Event::AddressTransaction(AddressTransaction { tx, .. }) => {
                        let tx = bitcoin::Transaction::deserialize(tx)?;
                        warn!(
                            "unknown address transaction with txid {}",
                            &tx.txid().addr()
                        )
                    }
                    Event::TransactionRetrieved(TransactionRetrieved { id, tx: Some(tx) })
                        if self.syncer_state.tasks.retrieving_txs.contains_key(id) =>
                    {
                        let (txlabel, _) =
                            self.syncer_state.tasks.retrieving_txs.remove(id).unwrap();
                        match txlabel {
                            TxLabel::Buy if self.state.b_buy_sig() => {
                                log_tx_seen(self.swap_id, &txlabel, &tx.txid());
                                self.state.b_sup_buysig_buy_tx_seen();
                                let req = Request::Tx(Tx::Buy(tx.clone()));
                                self.send_wallet(ServiceBus::Ctl, endpoints, req)?
                            }
                            TxLabel::Buy => {
                                warn!(
                                    "expected BobState(BuySigB), found {}. Any chance you reused the \
                                     destination/refund address in the cli command? For your own privacy, \
                                     do not reuse bitcoin addresses. Txid {}",
                                    self.state,
                                    tx.txid().addr(),
                                )
                            }
                            TxLabel::Refund
                                if self.state.a_refundsig()
                                    && self.state.a_xmr_locked()
                                // && !self.state.a_buy_published()
                                =>
                            {
                                log_tx_seen(self.swap_id, &txlabel, &tx.txid());
                                let req = Request::Tx(Tx::Refund(tx.clone()));
                                self.send_wallet(ServiceBus::Ctl, endpoints, req)?
                            }
                            txlabel => {
                                error!(
                                    "Transaction retrieved event not supported for tx {} at state {}",
                                    txlabel, &self.state
                                )
                            }
                        }
                    }

                    Event::TransactionRetrieved(TransactionRetrieved { id, tx: None })
                        if self.syncer_state.tasks.retrieving_txs.contains_key(id) =>
                    {
                        let (_tx_label, task) =
                            self.syncer_state.tasks.retrieving_txs.get(id).unwrap();
                        std::thread::sleep(core::time::Duration::from_millis(500));
                        endpoints.send_to(
                            ServiceBus::Ctl,
                            self.identity(),
                            self.syncer_state.bitcoin_syncer(),
                            Request::SyncerTask(task.clone()),
                        )?;
                    }
                    Event::TransactionConfirmations(TransactionConfirmations {
                        id,
                        confirmations: Some(confirmations),
                        ..
                    }) if self
                        .temporal_safety
                        .final_tx(*confirmations, Blockchain::Bitcoin)
                        && self.syncer_state.tasks.watched_txs.get(id).is_some() =>
                    {
                        self.syncer_state.handle_tx_confs(
                            id,
                            &Some(*confirmations),
                            self.swap_id(),
                            self.temporal_safety.btc_finality_thr,
                        );
                        let txlabel = self.syncer_state.tasks.watched_txs.get(id).unwrap();
                        // saving requests of interest for later replaying latest event
                        // TODO MAYBE: refactor this block into following TxLabel match as an outer block with inner matching again
                        match &txlabel {
                            TxLabel::Lock => {
                                self.syncer_state.lock_tx_confs = Some(request.clone());
                            }
                            TxLabel::Cancel => {
                                self.syncer_state.cancel_tx_confs = Some(request.clone());
                                self.state.sup_cancel_seen();
                            }

                            _ => {}
                        }
                        match txlabel {
                            TxLabel::Funding => {}
                            TxLabel::Lock
                                if self.state.a_refundsig()
                                    && !self.state.a_xmr_locked()
                                    && !self.state.a_buy_published()
                                    && self.state.local_params().is_some()
                                    && self.state.remote_params().is_some()
                                    && !self.syncer_state.acc_lock_watched() =>
                            {
                                self.state.a_sup_refundsig_btclocked();
                                // TODO: implement state management here?
                                if let (
                                    Some(Params::Alice(alice_params)),
                                    Some(Params::Bob(bob_params)),
                                ) = (&self.state.local_params(), &self.state.remote_params())
                                {
                                    let (spend, view) =
                                        aggregate_xmr_spend_view(alice_params, bob_params);
                                    let viewpair = monero::ViewPair { spend, view };
                                    let address = monero::Address::from_viewpair(
                                        self.syncer_state.network.into(),
                                        &viewpair,
                                    );
                                    let swap_id = self.swap_id();
                                    let amount = self.syncer_state.monero_amount;
                                    info!(
                                        "{} | Send {} to {}",
                                        swap_id.bright_blue_italic(),
                                        amount.bright_green_bold(),
                                        address.addr(),
                                    );
                                    self.state.a_sup_required_funding_amount(amount);
                                    let funding_request = Request::FundingInfo(
                                        FundingInfo::Monero(MoneroFundingInfo {
                                            swap_id,
                                            address,
                                            amount,
                                        }),
                                    );
                                    self.syncer_state.awaiting_funding = true;
                                    if let Some(enquirer) = self.enquirer.clone() {
                                        endpoints.send_to(
                                            ServiceBus::Ctl,
                                            self.identity(),
                                            enquirer,
                                            funding_request,
                                        )?
                                    }
                                    let txlabel = TxLabel::AccLock;
                                    if !self.syncer_state.is_watched_addr(&txlabel) {
                                        let watch_addr_task = self
                                            .syncer_state
                                            .watch_addr_xmr(spend, view, txlabel, None);
                                        endpoints.send_to(
                                            ServiceBus::Ctl,
                                            self.identity(),
                                            self.syncer_state.monero_syncer(),
                                            Request::SyncerTask(watch_addr_task),
                                        )?;
                                    }
                                } else {
                                    error!(
                                        "local_params or remote_params not set for Alice, state {}",
                                        self.state
                                    )
                                }
                            }
                            TxLabel::Lock
                                if self.temporal_safety.valid_cancel(*confirmations)
                                    && self.state.safe_cancel()
                                    && self.txs.contains_key(&TxLabel::Cancel) =>
                            {
                                let (tx_label, cancel_tx) =
                                    self.txs.remove_entry(&TxLabel::Cancel).unwrap();
                                self.broadcast(cancel_tx, tx_label, endpoints)?
                            }
                            TxLabel::Lock
                                if self.temporal_safety.safe_buy(*confirmations)
                                    && self.state.swap_role() == SwapRole::Alice
                                    && self.state.a_refundsig()
                                    && !self.state.a_buy_published()
                                    && !self.state.cancel_seen()
                                    && !self.state.a_overfunded() // don't publish buy in case we overfunded
                                    && self.txs.contains_key(&TxLabel::Buy)
                                    && self.state.remote_params().is_some()
                                    && self.state.local_params().is_some() =>
                            {
                                let xmr_locked = self.state.a_xmr_locked();
                                let btc_locked = self.state.a_btc_locked();
                                let overfunded = self.state.a_overfunded();
                                let required_funding_amount =
                                    self.state.a_required_funding_amount();
                                if let Some((txlabel, buy_tx)) =
                                    self.txs.remove_entry(&TxLabel::Buy)
                                {
                                    self.broadcast(buy_tx, txlabel, endpoints)?;
                                    self.state = State::Alice(AliceState::RefundSigA {
                                        local_params: self.state.local_params().cloned().unwrap(),
                                        buy_published: true, // FIXME
                                        btc_locked,
                                        xmr_locked,
                                        cancel_seen: false,
                                        refund_seen: false,
                                        remote_params: self.state.remote_params().unwrap(),
                                        last_checkpoint_type: self
                                            .state
                                            .last_checkpoint_type()
                                            .unwrap(),
                                        required_funding_amount,
                                        overfunded,
                                    });
                                } else {
                                    warn!(
                                        "Alice doesn't have the buy tx, probably didnt receive \
                                             the buy signature yet: {}",
                                        self.state
                                    );
                                }
                            }
                            TxLabel::Lock
                                if self
                                    .temporal_safety
                                    .stop_funding_before_cancel(*confirmations)
                                    && self.state.safe_cancel()
                                    && self.state.swap_role() == SwapRole::Alice
                                    && self.syncer_state.awaiting_funding =>
                            {
                                warn!(
                                    "{} | Alice, the swap may be cancelled soon. Do not fund anymore",
                                    self.swap_id.bright_blue_italic()
                                );
                                self.syncer_state.awaiting_funding = false;
                                endpoints.send_to(
                                    ServiceBus::Ctl,
                                    self.identity(),
                                    ServiceId::Farcasterd,
                                    Request::FundingCanceled(Blockchain::Monero),
                                )?
                            }

                            TxLabel::Cancel
                                if self.temporal_safety.valid_punish(*confirmations)
                                    && self.state.a_refundsig()
                                    && self.state.a_xmr_locked()
                                    && self.txs.contains_key(&TxLabel::Punish)
                                    && !self.state.a_refund_seen() =>
                            {
                                trace!("Alice publishes punish tx");

                                let (tx_label, punish_tx) =
                                    self.txs.remove_entry(&TxLabel::Punish).unwrap();
                                // syncer's watch punish tx task
                                if !self.syncer_state.is_watched_tx(&tx_label) {
                                    let txid = punish_tx.txid();
                                    let task = self.syncer_state.watch_tx_btc(txid, tx_label);
                                    endpoints.send_to(
                                        ServiceBus::Ctl,
                                        self.identity(),
                                        self.syncer_state.bitcoin_syncer(),
                                        Request::SyncerTask(task),
                                    )?;
                                }

                                self.broadcast(punish_tx, tx_label, endpoints)?;
                            }

                            TxLabel::Cancel
                                if self.temporal_safety.safe_refund(*confirmations)
                                    && (self.state.b_buy_sig() || self.state.b_core_arb())
                                    && self.txs.contains_key(&TxLabel::Refund) =>
                            {
                                trace!("here Bob publishes refund tx");
                                let (tx_label, refund_tx) =
                                    self.txs.remove_entry(&TxLabel::Refund).unwrap();
                                self.broadcast(refund_tx, tx_label, endpoints)?;
                            }
                            TxLabel::Cancel
                                if (self.state.swap_role() == SwapRole::Alice
                                    && !self.state.a_xmr_locked()) =>
                            {
                                warn!(
                                    "{} | Alice, this swap was canceled. Do not fund anymore.",
                                    self.swap_id.bright_blue_italic()
                                );
                                if self.syncer_state.awaiting_funding {
                                    endpoints.send_to(
                                        ServiceBus::Ctl,
                                        self.identity(),
                                        ServiceId::Farcasterd,
                                        Request::FundingCanceled(Blockchain::Monero),
                                    )?;
                                    self.syncer_state.awaiting_funding = false;
                                }
                                self.state_update(
                                    endpoints,
                                    State::Alice(AliceState::FinishA(Outcome::Refund)),
                                )?;
                                let abort_all = Task::Abort(Abort {
                                    task_target: TaskTarget::AllTasks,
                                    respond: Boolean::False,
                                });
                                endpoints.send_to(
                                    ServiceBus::Ctl,
                                    self.identity(),
                                    self.syncer_state.monero_syncer(),
                                    Request::SyncerTask(abort_all.clone()),
                                )?;
                                endpoints.send_to(
                                    ServiceBus::Ctl,
                                    self.identity(),
                                    self.syncer_state.bitcoin_syncer(),
                                    Request::SyncerTask(abort_all),
                                )?;
                                let swap_success_req = Request::SwapOutcome(Outcome::Refund);
                                self.send_wallet(
                                    ServiceBus::Ctl,
                                    endpoints,
                                    swap_success_req.clone(),
                                )?;
                                self.send_ctl(endpoints, ServiceId::Farcasterd, swap_success_req)?;
                                self.txs.remove(&TxLabel::Buy);
                                self.txs.remove(&TxLabel::Cancel);
                                self.txs.remove(&TxLabel::Punish);
                            }
                            TxLabel::Buy
                                if self
                                    .temporal_safety
                                    .final_tx(*confirmations, Blockchain::Bitcoin)
                                    && self.state.a_refundsig() =>
                            {
                                // FIXME: swap ends here for alice
                                // wallet + farcaster
                                self.state_update(
                                    endpoints,
                                    State::Alice(AliceState::FinishA(Outcome::Buy)),
                                )?;
                                let abort_all = Task::Abort(Abort {
                                    task_target: TaskTarget::AllTasks,
                                    respond: Boolean::False,
                                });
                                endpoints.send_to(
                                    ServiceBus::Ctl,
                                    self.identity(),
                                    self.syncer_state.monero_syncer(),
                                    Request::SyncerTask(abort_all.clone()),
                                )?;
                                endpoints.send_to(
                                    ServiceBus::Ctl,
                                    self.identity(),
                                    self.syncer_state.bitcoin_syncer(),
                                    Request::SyncerTask(abort_all),
                                )?;
                                let swap_success_req = Request::SwapOutcome(Outcome::Buy);
                                self.send_wallet(
                                    ServiceBus::Ctl,
                                    endpoints,
                                    swap_success_req.clone(),
                                )?;
                                self.send_ctl(endpoints, ServiceId::Farcasterd, swap_success_req)?;
                                self.txs.remove(&TxLabel::Cancel);
                                self.txs.remove(&TxLabel::Punish);
                            }
                            TxLabel::Buy
                                if self.state.swap_role() == SwapRole::Bob
                                    && self.syncer_state.tasks.txids.contains_key(txlabel) =>
                            {
                                debug!("request Buy tx task");
                                let (txlabel, txid) =
                                    self.syncer_state.tasks.txids.remove_entry(txlabel).unwrap();
                                let task = self.syncer_state.retrieve_tx_btc(txid, txlabel);
                                endpoints.send_to(
                                    ServiceBus::Ctl,
                                    self.identity(),
                                    self.syncer_state.bitcoin_syncer(),
                                    Request::SyncerTask(task),
                                )?;
                            }
                            TxLabel::Refund
                                if self.state.swap_role() == SwapRole::Alice
                                    && !self.state.a_refund_seen()
                                    && self.syncer_state.tasks.txids.contains_key(txlabel) =>
                            {
                                debug!("subscribe Refund address task");
                                self.state.a_sup_refundsig_refund_seen();
                                let (txlabel, txid) =
                                    self.syncer_state.tasks.txids.remove_entry(txlabel).unwrap();
                                let task = self.syncer_state.retrieve_tx_btc(txid, txlabel);
                                endpoints.send_to(
                                    ServiceBus::Ctl,
                                    self.identity(),
                                    self.syncer_state.bitcoin_syncer(),
                                    Request::SyncerTask(task),
                                )?;
                            }

                            TxLabel::Refund if self.state.swap_role() == SwapRole::Bob => {
                                let abort_all = Task::Abort(Abort {
                                    task_target: TaskTarget::AllTasks,
                                    respond: Boolean::False,
                                });
                                endpoints.send_to(
                                    ServiceBus::Ctl,
                                    self.identity(),
                                    self.syncer_state.monero_syncer(),
                                    Request::SyncerTask(abort_all.clone()),
                                )?;
                                endpoints.send_to(
                                    ServiceBus::Ctl,
                                    self.identity(),
                                    self.syncer_state.bitcoin_syncer(),
                                    Request::SyncerTask(abort_all),
                                )?;
                                self.state_update(
                                    endpoints,
                                    State::Bob(BobState::FinishB(Outcome::Refund)),
                                )?;
                                let swap_success_req = Request::SwapOutcome(Outcome::Refund);
                                self.send_ctl(
                                    endpoints,
                                    ServiceId::Wallet,
                                    swap_success_req.clone(),
                                )?;
                                self.send_ctl(endpoints, ServiceId::Farcasterd, swap_success_req)?;
                                // remove txs to invalidate outdated states
                                self.txs.remove(&TxLabel::Cancel);
                                self.txs.remove(&TxLabel::Refund);
                                self.txs.remove(&TxLabel::Buy);
                                self.txs.remove(&TxLabel::Punish);
                            }
                            TxLabel::Punish => {
                                let abort_all = Task::Abort(Abort {
                                    task_target: TaskTarget::AllTasks,
                                    respond: Boolean::False,
                                });
                                endpoints.send_to(
                                    ServiceBus::Ctl,
                                    self.identity(),
                                    self.syncer_state.monero_syncer(),
                                    Request::SyncerTask(abort_all.clone()),
                                )?;
                                endpoints.send_to(
                                    ServiceBus::Ctl,
                                    self.identity(),
                                    self.syncer_state.bitcoin_syncer(),
                                    Request::SyncerTask(abort_all),
                                )?;
                                match self.state.swap_role() {
                                    SwapRole::Alice => self.state_update(
                                        endpoints,
                                        State::Alice(AliceState::FinishA(Outcome::Punish)),
                                    )?,
                                    SwapRole::Bob => {
                                        warn!("{}", "You were punished!".err());
                                        self.state_update(
                                            endpoints,
                                            State::Bob(BobState::FinishB(Outcome::Punish)),
                                        )?
                                    }
                                }
                                let swap_success_req = Request::SwapOutcome(Outcome::Punish);
                                self.send_ctl(
                                    endpoints,
                                    ServiceId::Wallet,
                                    swap_success_req.clone(),
                                )?;
                                self.send_ctl(endpoints, ServiceId::Farcasterd, swap_success_req)?;
                                // remove txs to invalidate outdated states
                                self.txs.remove(&TxLabel::Cancel);
                                self.txs.remove(&TxLabel::Refund);
                                self.txs.remove(&TxLabel::Buy);
                                self.txs.remove(&TxLabel::Punish);
                            }
                            tx_label => trace!(
                                "{} | Tx {} with {} confirmations evokes no response in state {}",
                                self.swap_id.bright_blue_italic(),
                                tx_label.bright_white_bold(),
                                confirmations,
                                &self.state
                            ),
                        }
                    }
                    Event::TransactionConfirmations(TransactionConfirmations {
                        id,
                        confirmations,
                        ..
                    }) => {
                        self.syncer_state.handle_tx_confs(
                            id,
                            confirmations,
                            self.swap_id(),
                            self.temporal_safety.btc_finality_thr,
                        );
                    }
                    Event::TransactionBroadcasted(event) => {
                        self.syncer_state.transaction_broadcasted(event)
                    }
                    Event::TaskAborted(event) => {
                        debug!("{}", event)
                    }
                    Event::SweepSuccess(SweepSuccess { id, .. })
                        if self.state.b_outcome_abort()
                            && self.syncer_state.tasks.sweeping_addr.is_some()
                            && &self.syncer_state.tasks.sweeping_addr.unwrap() == id =>
                    {
                        self.state_update(
                            endpoints,
                            State::Bob(BobState::FinishB(Outcome::Abort)),
                        )?;
                        endpoints.send_to(
                            ServiceBus::Ctl,
                            self.identity(),
                            ServiceId::Farcasterd,
                            Request::FundingCanceled(Blockchain::Bitcoin),
                        )?;
                        self.abort_swap(endpoints)?;
                    }
                    Event::SweepSuccess(event) => {
                        debug!("{}", event)
                    }
                    Event::TransactionRetrieved(event) => {
                        debug!("{}", event)
                    }
                    Event::FeeEstimation(FeeEstimation {
                        fee_estimations:
                            FeeEstimations::BitcoinFeeEstimation {
                                high_priority_sats_per_kvbyte,
                                low_priority_sats_per_kvbyte: _,
                            },
                        id: _,
                    }) => {
                        // FIXME handle low priority as well
                        info!("fee: {} sat/kvB", high_priority_sats_per_kvbyte);
                        self.syncer_state.btc_fee_estimate_sat_per_kvb =
                            Some(*high_priority_sats_per_kvbyte);

                        if self.state.remote_commit().is_some()
                            && (self.state.commit() || self.state.reveal())
                            && self.state.b_address().is_some()
                            && self.syncer_state.btc_fee_estimate_sat_per_kvb.is_some()
                        {
                            let success = PendingRequests::continue_deferred_requests(
                                self,
                                endpoints,
                                source,
                                |i| {
                                    matches!(
                                        &i,
                                        &PendingRequest {
                                            bus_id: ServiceBus::Msg,
                                            request: Request::Protocol(Msg::Reveal(
                                                Reveal::AliceParameters(..)
                                            )),
                                            dest: ServiceId::Swap(..),
                                            ..
                                        }
                                    )
                                },
                            );
                            if success {
                                debug!("successfully dispatched reveal:aliceparams")
                            } else {
                                debug!("failed dispatching reveal:aliceparams, maybe sent before")
                            }
                        }
                    }
                }
            }
            Request::Protocol(Msg::CoreArbitratingSetup(core_arb_setup))
                if self.state.reveal()
                    && self.state.remote_params().is_some()
                    && self.state.local_params().is_some() =>
            {
                // checkpoint swap pre lock bob
                debug!(
                    "{} | checkpointing bob pre lock swapd state",
                    self.swap_id.bright_blue_italic()
                );
                if self.state.b_sup_checkpoint_pre_lock() {
                    checkpoint_send(
                        endpoints,
                        self.swap_id,
                        self.identity(),
                        ServiceId::Database,
                        request::CheckpointState::CheckpointSwapd(CheckpointSwapd {
                            state: self.state.clone(),
                            last_msg: Msg::CoreArbitratingSetup(core_arb_setup.clone()),
                            enquirer: self.enquirer.clone(),
                            temporal_safety: self.temporal_safety.clone(),
                            txs: self.txs.clone(),
                            txids: self.syncer_state.tasks.txids.clone(),
                            pending_requests: self.pending_requests().clone(),
                            pending_broadcasts: self.syncer_state.pending_broadcast_txs(),
                            xmr_addr_addendum: self.syncer_state.xmr_addr_addendum.clone(),
                        }),
                    )?;
                }
                let CoreArbitratingSetup {
                    swap_id: _,
                    lock,
                    cancel,
                    refund,
                    cancel_sig: _,
                } = core_arb_setup.clone();
                for (tx, tx_label) in [lock, cancel, refund].iter().zip([
                    TxLabel::Lock,
                    TxLabel::Cancel,
                    TxLabel::Refund,
                ]) {
                    if !self.syncer_state.is_watched_tx(&tx_label) {
                        let txid = tx.clone().extract_tx().txid();
                        let task = self.syncer_state.watch_tx_btc(txid, tx_label);
                        endpoints.send_to(
                            ServiceBus::Ctl,
                            self.identity(),
                            self.syncer_state.bitcoin_syncer(),
                            Request::SyncerTask(task),
                        )?;
                    }
                }
                trace!("sending peer CoreArbitratingSetup msg: {}", &core_arb_setup);
                self.send_peer(endpoints, Msg::CoreArbitratingSetup(core_arb_setup))?;
                let next_state = State::Bob(BobState::CorearbB {
                    received_refund_procedure_signatures: false,
                    local_params: self.state.local_params().cloned().unwrap(),
                    cancel_seen: false,
                    remote_params: self.state.remote_params().unwrap(),
                    b_address: self.state.b_address().cloned().unwrap(),
                    last_checkpoint_type: self.state.last_checkpoint_type().unwrap(),
                });
                self.state_update(endpoints, next_state)?;
            }

            Request::Tx(Tx::Lock(btc_lock)) if self.state.b_core_arb() => {
                log_tx_received(self.swap_id, TxLabel::Lock);
                self.broadcast(btc_lock, TxLabel::Lock, endpoints)?;
                if let (Some(Params::Bob(bob_params)), Some(Params::Alice(alice_params))) =
                    (&self.state.local_params(), &self.state.remote_params())
                {
                    let (spend, view) = aggregate_xmr_spend_view(alice_params, bob_params);

                    let txlabel = TxLabel::AccLock;
                    if !self.syncer_state.is_watched_addr(&txlabel) {
                        let task = self.syncer_state.watch_addr_xmr(spend, view, txlabel, None);
                        endpoints.send_to(
                            ServiceBus::Ctl,
                            self.identity(),
                            self.syncer_state.monero_syncer(),
                            Request::SyncerTask(task),
                        )?
                    }
                } else {
                    error!(
                        "local_params or remote_params not set, state {}",
                        self.state
                    )
                }
            }
            Request::Tx(transaction) => {
                // update state
                match transaction.clone() {
                    Tx::Cancel(tx) => {
                        log_tx_received(self.swap_id, TxLabel::Cancel);
                        self.txs.insert(TxLabel::Cancel, tx);
                    }
                    Tx::Refund(tx) => {
                        log_tx_received(self.swap_id, TxLabel::Refund);
                        self.txs.insert(TxLabel::Refund, tx);
                    }
                    Tx::Punish(tx) => {
                        log_tx_received(self.swap_id, TxLabel::Punish);
                        self.txs.insert(TxLabel::Punish, tx);
                    }
                    Tx::Buy(tx) => {
                        log_tx_received(self.swap_id, TxLabel::Buy);
                        self.txs.insert(TxLabel::Buy, tx);
                    }
                    Tx::Funding(_) => unreachable!("not handled in swapd"),
                    Tx::Lock(_) => unreachable!("handled above"),
                }
                // replay last tx confirmation event received from syncer, recursing
                let source = self.syncer_state.bitcoin_syncer();
                match transaction {
                    Tx::Cancel(_) | Tx::Buy(_) => {
                        if let Some(lock_tx_confs_req) = self.syncer_state.lock_tx_confs.clone() {
                            self.handle_ctl(endpoints, source, lock_tx_confs_req)?;
                        }
                    }
                    Tx::Refund(_) | Tx::Punish(_) => {
                        if let Some(cancel_tx_confs_req) = self.syncer_state.cancel_tx_confs.clone()
                        {
                            self.handle_ctl(endpoints, source, cancel_tx_confs_req)?;
                        }
                    }
                    _ => {}
                }
            }

            Request::SweepBitcoinAddress(sweep_bitcoin_address) => {
                info!(
                    "{} | Sweeping source (funding) address: {} to destination address: {}",
                    self.swap_id,
                    sweep_bitcoin_address.source_address,
                    sweep_bitcoin_address.destination_address
                );

                let task = self.syncer_state.sweep_btc(sweep_bitcoin_address, false);
                endpoints.send_to(
                    ServiceBus::Ctl,
                    self.identity(),
                    self.syncer_state.bitcoin_syncer(),
                    Request::SyncerTask(task),
                )?;
            }

            Request::Protocol(Msg::RefundProcedureSignatures(refund_proc_sigs))
                if self.state.reveal()
                    && self.state.remote_params().is_some()
                    && self.state.local_params().is_some() =>
            {
                // checkpoint alice pre lock bob
                debug!(
                    "{} | checkpointing alice pre lock swapd state",
                    self.swap_id.bright_blue_italic()
                );
                if self.state.a_sup_checkpoint_pre_lock() {
                    checkpoint_send(
                        endpoints,
                        self.swap_id,
                        self.identity(),
                        ServiceId::Database,
                        request::CheckpointState::CheckpointSwapd(CheckpointSwapd {
                            state: self.state.clone(),
                            last_msg: Msg::RefundProcedureSignatures(refund_proc_sigs.clone()),
                            enquirer: self.enquirer.clone(),
                            temporal_safety: self.temporal_safety.clone(),
                            txs: self.txs.clone(),
                            txids: self.syncer_state.tasks.txids.clone(),
                            pending_requests: self.pending_requests().clone(),
                            pending_broadcasts: self.syncer_state.pending_broadcast_txs(),
                            xmr_addr_addendum: self.syncer_state.xmr_addr_addendum.clone(),
                        }),
                    )?;
                }

                self.send_peer(endpoints, Msg::RefundProcedureSignatures(refund_proc_sigs))?;
                trace!("sent peer RefundProcedureSignatures msg");
                let next_state = State::Alice(AliceState::RefundSigA {
                    last_checkpoint_type: SwapCheckpointType::CheckpointAlicePreLock,
                    local_params: self.state.local_params().cloned().unwrap(),
                    btc_locked: false,
                    xmr_locked: false,
                    buy_published: false,
                    cancel_seen: false,
                    refund_seen: false,
                    remote_params: self.state.remote_params().unwrap(),
                    required_funding_amount: None,
                    overfunded: false,
                });
                self.state_update(endpoints, next_state)?;
            }

            Request::Protocol(Msg::BuyProcedureSignature(ref buy_proc_sig))
                if self.state.b_core_arb()
                    && !self.syncer_state.tasks.txids.contains_key(&TxLabel::Buy) =>
            {
                // checkpoint bob pre buy
                debug!(
                    "{} | checkpointing bob pre buy swapd state",
                    self.swap_id.bright_blue_italic()
                );
                if self.state.b_sup_checkpoint_pre_buy() {
                    checkpoint_send(
                        endpoints,
                        self.swap_id,
                        self.identity(),
                        ServiceId::Database,
                        request::CheckpointState::CheckpointSwapd(CheckpointSwapd {
                            state: self.state.clone(),
                            last_msg: Msg::BuyProcedureSignature(buy_proc_sig.clone()),
                            enquirer: self.enquirer.clone(),
                            temporal_safety: self.temporal_safety.clone(),
                            txs: self.txs.clone(),
                            txids: self.syncer_state.tasks.txids.clone(),
                            pending_requests: self.pending_requests().clone(),
                            pending_broadcasts: self.syncer_state.pending_broadcast_txs(),
                            xmr_addr_addendum: self.syncer_state.xmr_addr_addendum.clone(),
                        }),
                    )?;
                }

                debug!("subscribing with syncer for receiving raw buy tx ");

                let buy_tx = buy_proc_sig.buy.clone().extract_tx();
                let txid = buy_tx.txid();
                // register Buy tx task
                let tx_label = TxLabel::Buy;
                if !self.syncer_state.is_watched_tx(&tx_label) {
                    let task = self.syncer_state.watch_tx_btc(txid, tx_label);
                    endpoints.send_to(
                        ServiceBus::Ctl,
                        self.identity(),
                        self.syncer_state.bitcoin_syncer(),
                        Request::SyncerTask(task),
                    )?;
                }
                // set external eddress: needed to subscribe for buy tx (bob) or refund (alice)
                self.syncer_state.tasks.txids.insert(TxLabel::Buy, txid);
                let pending_request = PendingRequest::new(
                    self.identity(),
                    self.peer_service.clone(),
                    ServiceBus::Msg,
                    request,
                );
                self.pending_requests
                    .defer_request(self.syncer_state.monero_syncer(), pending_request);
            }

            Request::AbortSwap
                if self.state.a_start()
                    || self.state.a_commit()
                    || self.state.a_reveal()
                    || (self.state.a_refundsig() && !self.state.a_btc_locked()) =>
            {
                // just cancel the swap, no additional logic required
                self.state_update(endpoints, State::Alice(AliceState::FinishA(Outcome::Abort)))?;
                self.abort_swap(endpoints)?;
                if let ServiceId::Client(_) = source {
                    self.send_ctl(
                        endpoints,
                        source,
                        Request::String("Aborted swap".to_string()),
                    )?;
                }
            }
            Request::AbortSwap if self.state.b_start() => {
                // just cancel the swap, no additional logic required, since funding was not yet retrieved
                self.state_update(endpoints, State::Bob(BobState::FinishB(Outcome::Abort)))?;
                self.abort_swap(endpoints)?;
                if let ServiceId::Client(_) = source {
                    self.send_ctl(
                        endpoints,
                        source,
                        Request::String("Aborted swap".to_string()),
                    )?;
                }
            }
            Request::AbortSwap
                if self.state.b_commit()
                    || self.state.b_reveal()
                    || (!self.state.b_received_refund_procedure_signatures()
                        && self.state.b_core_arb()) =>
            {
                self.send_ctl(
                    endpoints,
                    ServiceId::Wallet,
                    Request::GetSweepBitcoinAddress(self.state.b_address().cloned().unwrap()),
                )?;
                // cancel the swap to invalidate its state
                self.state_update(endpoints, State::Bob(BobState::FinishB(Outcome::Abort)))?;
                if let ServiceId::Client(_) = source {
                    self.send_ctl(
                        endpoints,
                        source,
                        Request::String(
                            "Aborting swap, checking if funds can be sweeped.".to_string(),
                        ),
                    )?;
                }
            }
            Request::AbortSwap => {
                let msg = "Swap is already locked-in, cannot manually abort anymore.".to_string();
                warn!("{} | {}", self.swap_id, msg);

                if let ServiceId::Client(_) = source {
                    self.send_ctl(
                        endpoints,
                        source,
                        Request::Failure(Failure {
                            code: FailureCode::Unknown,
                            info: msg,
                        }),
                    )?;
                }
            }
            Request::PeerdReconnected(service_id) => {
                // set the reconnected service id, if it is not set yet. This
                // can happen if this is a maker launched swap after restoration
                // and the taker reconnects
                if self.peer_service == ServiceId::Loopback {
                    self.peer_service = service_id;
                }
                for msg in self.pending_peer_request.clone().iter() {
                    self.send_peer(endpoints, msg.clone())?;
                }
                self.pending_peer_request.clear();
            }

            Request::Checkpoint(request::Checkpoint { swap_id, state }) => match state {
                CheckpointState::CheckpointSwapd(CheckpointSwapd {
                    state,
                    last_msg,
                    enquirer,
                    temporal_safety,
                    txs,
                    txids,
                    pending_requests,
                    pending_broadcasts,
                    xmr_addr_addendum,
                }) => {
                    info!("{} | Restoring swap", swap_id);
                    self.state = state;
                    self.enquirer = enquirer;
                    self.temporal_safety = temporal_safety;
                    self.pending_requests = pending_requests;
                    self.txs = txs.clone();
                    trace!("Watch height bitcoin");
                    let watch_height_bitcoin = self.syncer_state.watch_height(Blockchain::Bitcoin);
                    endpoints.send_to(
                        ServiceBus::Ctl,
                        self.identity(),
                        self.syncer_state.bitcoin_syncer(),
                        Request::SyncerTask(watch_height_bitcoin),
                    )?;

                    trace!("Watch height monero");
                    let watch_height_monero = self.syncer_state.watch_height(Blockchain::Monero);
                    endpoints.send_to(
                        ServiceBus::Ctl,
                        self.identity(),
                        self.syncer_state.monero_syncer(),
                        Request::SyncerTask(watch_height_monero),
                    )?;

                    trace!("Watching transactions");
                    for (tx_label, txid) in txids.iter() {
                        let task = self
                            .syncer_state
                            .watch_tx_btc(txid.clone(), tx_label.clone());
                        endpoints.send_to(
                            ServiceBus::Ctl,
                            self.identity(),
                            self.syncer_state.bitcoin_syncer(),
                            Request::SyncerTask(task),
                        )?;
                    }

                    trace!("broadcasting txs pending broadcast");
                    for tx in pending_broadcasts.iter() {
                        let task = self.syncer_state.broadcast(tx.clone());
                        endpoints.send_to(
                            ServiceBus::Ctl,
                            self.identity(),
                            self.syncer_state.bitcoin_syncer(),
                            Request::SyncerTask(task),
                        )?;
                    }

                    if let Some(XmrAddressAddendum {
                        view_key,
                        spend_key,
                        from_height,
                    }) = xmr_addr_addendum
                    {
                        let task = self.syncer_state.watch_addr_xmr(
                            spend_key,
                            view_key,
                            TxLabel::AccLock,
                            Some(from_height),
                        );
                        endpoints.send_to(
                            ServiceBus::Ctl,
                            self.identity(),
                            self.syncer_state.monero_syncer(),
                            Request::SyncerTask(task),
                        )?;
                    }
                    let msg = format!("Restored swap at state {}", self.state);
                    let _ = self.report_progress_message_to(endpoints, ServiceId::Farcasterd, msg);

                    self.handle_ctl(endpoints, ServiceId::Database, Request::Protocol(last_msg))?;
                }
                s => {
                    error!("Checkpoint {} not supported in swapd", s);
                }
            },

            _ => {
                error!("Request is not supported by the CTL interface {}", request);
                return Err(Error::NotSupported(ServiceBus::Ctl, request.get_type()));
            }
        }
        Ok(())
    }

    fn handle_rpc(
        &mut self,
        endpoints: &mut Endpoints,
        source: ServiceId,
        request: Rpc,
    ) -> Result<(), Error> {
        match request {
            Rpc::GetInfo => {
                let swap_id = if self.swap_id() == zero!() {
                    None
                } else {
                    Some(self.swap_id())
                };
                let info = SwapInfo {
                    swap_id,
                    // state: self.state, // FIXME serde missing
                    maker_peer: self.maker_peer.clone().map(|p| vec![p]).unwrap_or_default(),
                    uptime: SystemTime::now()
                        .duration_since(self.started)
                        .unwrap_or_else(|_| Duration::from_secs(0)),
                    since: self
                        .started
                        .duration_since(SystemTime::UNIX_EPOCH)
                        .unwrap_or_else(|_| Duration::from_secs(0))
                        .as_secs(),
                    public_offer: self.public_offer.clone(),
                };
                self.send_client_rpc(endpoints, source, Rpc::SwapInfo(info))?;
            }

            req => {
                warn!("Ignoring request: {}", req.err());
            }
        }

        Ok(())
    }

    fn handle_sync(
        &mut self,
        _endpoints: &mut Endpoints,
        _source: ServiceId,
        _request: Request,
    ) -> Result<(), Error> {
        // TODO
        Ok(())
    }
}

impl Runtime {
    fn ask_bob_to_fund(
        &mut self,
        sat_per_kvb: u64,
        address: bitcoin::Address,
        endpoints: &mut Endpoints,
    ) -> Result<(), Error> {
        let swap_id = self.swap_id();
        let vsize = 94;
        let nr_inputs = 1;
        let total_fees =
            bitcoin::Amount::from_sat(p2wpkh_signed_tx_fee(sat_per_kvb, vsize, nr_inputs));
        let amount = self.syncer_state.bitcoin_amount + total_fees;
        info!(
            "{} | Send {} to {}, this includes {} for the Lock transaction network fees",
            swap_id.bright_blue_italic(),
            amount.bright_green_bold(),
            address.addr(),
            total_fees
        );
        self.state.b_sup_required_funding_amount(amount);
        let req = Request::FundingInfo(FundingInfo::Bitcoin(BitcoinFundingInfo {
            swap_id,
            address,
            amount,
        }));
        self.syncer_state.awaiting_funding = true;

        if let Some(enquirer) = self.enquirer.clone() {
            endpoints.send_to(ServiceBus::Ctl, self.identity(), enquirer, req)?;
        }
        Ok(())
    }
    pub fn taker_commit(
        &mut self,
        endpoints: &mut Endpoints,
        params: Params,
    ) -> Result<Commit, Error> {
        info!(
            "{} | {} to Maker remote peer",
            self.swap_id().bright_blue_italic(),
            "Proposing to take swap".bright_white_bold(),
        );

        let msg = format!(
            "Proposing to take swap {} to Maker remote peer",
            self.swap_id()
        );
        let enquirer = self.enquirer.clone();
        // Ignoring possible reporting errors here and after: do not want to
        // halt the swap just because the client disconnected
        let _ = self.report_progress_message_to(endpoints, &enquirer, msg);

        let engine = CommitmentEngine;
        let commitment = match params {
            Params::Bob(params) => {
                Commit::BobParameters(params.commit_bob(self.swap_id(), &engine))
            }
            Params::Alice(params) => {
                Commit::AliceParameters(params.commit_alice(self.swap_id(), &engine))
            }
        };

        Ok(commitment)
    }

    pub fn maker_commit(
        &mut self,
        endpoints: &mut Endpoints,
        peerd: &ServiceId,
        swap_id: SwapId,
        params: &Params,
    ) -> Result<Commit, Error> {
        info!(
            "{} | {} as Maker from Taker through peerd {}",
            swap_id.bright_blue_italic(),
            "Accepting swap".bright_white_bold(),
            peerd.bright_blue_italic()
        );

        let msg = format!(
            "Accepting swap {} as Maker from Taker through peerd {}",
            swap_id, peerd
        );
        let enquirer = self.enquirer.clone();
        // Ignoring possible reporting errors here and after: do not want to
        // halt the swap just because the client disconnected
        let _ = self.report_progress_message_to(endpoints, &enquirer, msg);

        let engine = CommitmentEngine;
        let commitment = match params.clone() {
            Params::Bob(params) => {
                Commit::BobParameters(params.commit_bob(self.swap_id(), &engine))
            }
            Params::Alice(params) => {
                Commit::AliceParameters(params.commit_alice(self.swap_id(), &engine))
            }
        };

        Ok(commitment)
    }

    fn abort_swap(&mut self, endpoints: &mut Endpoints) -> Result<(), Error> {
        let swap_success_req = Request::SwapOutcome(Outcome::Abort);
        self.send_ctl(endpoints, ServiceId::Wallet, swap_success_req.clone())?;
        self.send_ctl(endpoints, ServiceId::Farcasterd, swap_success_req)?;
        info!("{} | Aborted swap.", self.swap_id);
        Ok(())
    }
}

pub fn get_swap_id(source: &ServiceId) -> Result<SwapId, Error> {
    if let ServiceId::Swap(swap_id) = source {
        Ok(*swap_id)
    } else {
        Err(Error::Farcaster("Not swapd".to_string()))
    }
}

fn aggregate_xmr_spend_view(
    alice_params: &Parameters,
    bob_params: &Parameters,
) -> (monero::PublicKey, monero::PrivateKey) {
    let alice_view = *alice_params
        .accordant_shared_keys
        .clone()
        .into_iter()
        .find(|vk| vk.tag() == &SharedKeyId::new(SHARED_VIEW_KEY_ID))
        .expect("accordant shared keys should always have a view key")
        .elem();
    let bob_view = *bob_params
        .accordant_shared_keys
        .clone()
        .into_iter()
        .find(|vk| vk.tag() == &SharedKeyId::new(SHARED_VIEW_KEY_ID))
        .expect("accordant shared keys should always have a view key")
        .elem();
    (alice_params.spend + bob_params.spend, alice_view + bob_view)
}

fn remote_params_candidate(reveal: &Reveal, remote_commit: Commit) -> Result<Params, Error> {
    // parameter processing irrespective of maker & taker role
    let core_wallet = CommitmentEngine;
    match reveal {
        Reveal::AliceParameters(reveal) => match &remote_commit {
            Commit::AliceParameters(commit) => {
                commit.verify_with_reveal(&core_wallet, reveal.clone())?;
                Ok(Params::Alice(reveal.clone().into_parameters()))
            }
            _ => {
                let err_msg = "expected Some(Commit::Alice(commit))";
                error!("{}", err_msg);
                Err(Error::Farcaster(err_msg.to_string()))
            }
        },
        Reveal::BobParameters(reveal) => match &remote_commit {
            Commit::BobParameters(commit) => {
                commit.verify_with_reveal(&core_wallet, reveal.clone())?;
                Ok(Params::Bob(reveal.clone().into_parameters()))
            }
            _ => {
                let err_msg = "expected Some(Commit::Bob(commit))";
                error!("{}", err_msg);
                Err(Error::Farcaster(err_msg.to_string()))
            }
        },
        Reveal::Proof(_) => Err(Error::Farcaster(s!(
            "this should have been caught by another pattern!"
        ))),
    }
}<|MERGE_RESOLUTION|>--- conflicted
+++ resolved
@@ -456,17 +456,12 @@
 }
 
 impl Runtime {
-<<<<<<< HEAD
     fn send_peer(&mut self, endpoints: &mut Endpoints, msg: Msg) -> Result<(), Error> {
-        trace!("sending peer message {}", msg.bright_yellow_bold());
-=======
-    fn send_peer(&mut self, endpoints: &mut Endpoints, msg: request::Msg) -> Result<(), Error> {
         trace!(
             "sending peer message {} to {}",
             msg.bright_yellow_bold(),
             self.peer_service
         );
->>>>>>> 112351b2
         if let Err(error) = endpoints.send_to(
             ServiceBus::Msg,
             self.identity(),

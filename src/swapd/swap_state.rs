--- conflicted
+++ resolved
@@ -1879,7 +1879,6 @@
                     Ok(Some(SwapStateMachine::AliceCanceled(AliceCanceled {
                         wallet,
                     })))
-<<<<<<< HEAD
                 }
                 Some(TxLabel::Punish) => {
                     let abort_all = Task::Abort(Abort {
@@ -1902,30 +1901,6 @@
                     let outcome = Outcome::FailurePunish;
                     Ok(Some(SwapStateMachine::SwapEnd(outcome)))
                 }
-=======
-                }
-                Some(TxLabel::Punish) => {
-                    let abort_all = Task::Abort(Abort {
-                        task_target: TaskTarget::AllTasks,
-                        respond: Boolean::False,
-                    });
-                    event.send_sync_service(
-                        runtime.syncer_state.monero_syncer(),
-                        SyncMsg::Task(abort_all.clone()),
-                    )?;
-                    event.send_sync_service(
-                        runtime.syncer_state.bitcoin_syncer(),
-                        SyncMsg::Task(abort_all),
-                    )?;
-                    // remove txs to invalidate outdated states
-                    runtime.txs.remove(&TxLabel::Cancel);
-                    runtime.txs.remove(&TxLabel::Refund);
-                    runtime.txs.remove(&TxLabel::Buy);
-                    runtime.txs.remove(&TxLabel::Punish);
-                    let outcome = Outcome::FailurePunish;
-                    Ok(Some(SwapStateMachine::SwapEnd(outcome)))
-                }
->>>>>>> 6467c29e
 
                 // hit this path if Alice overfunded, moved on to AliceCanceled,
                 // but could not broadcast cancel yet since not available,

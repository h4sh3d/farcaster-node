// Copyright 2020-2022 Farcaster Devs & LNP/BP Standards Association
//
// Use of this source code is governed by an MIT-style
// license that can be found in the LICENSE file or at
// https://opensource.org/licenses/MIT.

use std::cmp::Ordering;

use bitcoin::{psbt::serialize::Deserialize, secp256k1::ecdsa::Signature};
use farcaster_core::{
    blockchain::Blockchain,
    role::SwapRole,
    swap::btcxmr::{
        message::{
            BuyProcedureSignature, CommitAliceParameters, CommitBobParameters, CoreArbitratingSetup,
        },
        Parameters,
    },
    transaction::TxLabel,
};
use microservices::esb::Handler;
use monero::ViewPair;
use strict_encoding::{StrictDecode, StrictEncode};

use crate::{bus::ctl::MoneroFundingInfo, syncerd::AddressTransaction};
use crate::{bus::p2p::Reveal, swapd::temporal_safety::SWEEP_MONERO_THRESHOLD};
use crate::{
    bus::{
        ctl::{CtlMsg, InitMakerSwap, InitTakerSwap},
        p2p::{Commit, PeerMsg, TakerCommit},
        BusMsg, Failure, FailureCode,
    },
    event::{Event, StateMachine},
    service::Reporter,
    syncerd::{FeeEstimation, FeeEstimations, SweepAddress, TaskAborted, Txid},
    ServiceId,
};
use crate::{
    bus::{
        ctl::{FundingInfo, Tx},
        info::InfoMsg,
    },
    swapd::{
        runtime::aggregate_xmr_spend_view,
        swap_key_manager::{HandleBuyProcedureSignatureRes, HandleRefundProcedureSignaturesRes},
    },
    syncerd::{SweepSuccess, Task, TransactionConfirmations},
    Endpoints, Error,
};
use crate::{
    bus::{sync::SyncMsg, Outcome},
    LogStyle,
};
use crate::{
    swapd::swap_key_manager::HandleCoreArbitratingSetupRes, syncerd::types::Event as SyncEvent,
};

use super::{
    runtime::Runtime,
    swap_key_manager::{
        AliceSwapKeyManager, AliceTxs, BobSwapKeyManager, BobTxs, WrappedEncryptedSignature,
    },
};

/// State machine for running a swap.
///
/// State machine automaton: The states are named after the message that
/// triggers their transition. Note that the BobAbortAwaitingBitcoinSweep state
/// is not shown in the diagram, as it would overcomplicate the diagram for little gain.
/// So merely note that Bob can abort at any time before he transitions to
/// BobRefundProcedureSignatures.
///
/// ```ignore
///                           StartMaker                            StartTaker
///                               |                                     |
///                        _______|________                   __________|_________
///                       |                |                 |                    |
///                       |                |                 |                    |
///                       V                V                 V                    V
///                BobInitMaker    AliceInitMaker       BobInitTaker        AliceInitTaker
///                       |                |                 |                    |
///                       |                |                 |                    |
///                       |                |                 V                    V
///                       |                |        BobTakerMakerCommit  AliceTakerMakerCommit
///                       |                |                 |                    |
///                       |_______________ | ________________|                    |
///                               |        |                                      |
///                               |        |______________________________________|
///                               |                                   |
///                               |                                   |
///                               V                                   V
///                           BobReveal                          AliceReveal
///                               |                                   |
///                               |                                   |
///                               V                                   V
///                        BobFeeEstimated                AliceCoreArbitratingSetup
///                               |                                   |
///                               |                                   |
///                               V                                   |
///                           BobFunded                               |
///                               |                                   |_____________________
///                               |                                   |                     |
///                               V                                   V                     |
///                  BobRefundProcedureSignatures          AliceArbitratingLockFinal        |
///        _______________________|                                   |_____________________|
///       |                       |                                   |                     |
///       |                       V                                   V                     |
///       |                BobAccordantLock                    AliceAccordantLock           |
///       |_______________________|                                   |_____________________|
///       |                       |                                   |                     |
///       |                       V                                   V                     |
///       |              BobAccordantLockFinal             AliceBuyProcedureSignature       V
///       |_______________________|                                   |                AliceCancel
///       |                       |                                   |                     |
///       |                       V                                   |         ____________|
///       V                   BobBuySeen                             |        |            |
///   BobCancel                   |                                   |        |            |
///       |                       |                                   |        |            |
///       |                       V                                   |        V            |
///       |                 BobBuySweeping                            |   AliceRefund       |
///       |                       |___________________________________|        |            |
///       |                                          |                         |            |
///       V                                          |                         V            |
///   BobRefund                                      |               AliceRefundSweeping    |
///       |                                          |                         |            |
///       |__________________________________________|_________________________|____________|
///                                                  |
///                                                  |
///                                                  V
///                                               SwapEnd
///
/// ```

#[derive(Debug, Display, Clone, StrictDecode, StrictEncode)]
pub enum SwapStateMachine {
    /*
        Start States
    */
    // StartTaker state - transitions to AliceInitTaker or BobInitTaker on
    // request TakeSwap, or Swap End on AbortSwap. Triggers watch fee and
    // height.  Creates new taker swap_key_manager. Sends TakerCommit to the counterparty
    // peer.
    #[display("Start {0} Taker")]
    StartTaker(SwapRole),
    // StartMaker state - transition to AliceInitMaker or BobInitMaker on
    // request MakeSwap, or Swap End on AbortSwap. Triggers watch fee and
    // height.  Creates new maker swap_key_manager. Sends MakerCommit to the counterparty
    // peer.
    #[display("Start {0} Maker")]
    StartMaker(SwapRole),

    /*
        Maker States
    */
    // BobInitMaker state - transitions to BobReveal on request Reveal, or
    // Bob Awaiting Bitcoin Sweep on AbortSwap. Sends FundingInfo to
    // farcasterd, watches funding address.
    #[display("Bob Init Maker")]
    BobInitMaker(BobInitMaker),
    // AliceInitMaker state - transitions to AliceReveal on request Reveal, or Swap End
    // on AbortSwap. Sends Reveal to the counterparty peer.
    #[display("Alice Init Maker")]
    AliceInitMaker(AliceInitMaker),

    /*
        Taker States
    */
    // BobInitTaker state - transitions to BobTakerMakerCommit on request
    // MakerCommit, or BobAwaitingBitcoinSweep on AbortSwap.  Watches funding
    // address, sends Reveal to the counterparty peer.
    #[display("Bob Init Taker")]
    BobInitTaker(BobInitTaker),
    // AliceInitTaker state - transitions to AliceTakerMakerCommit on request
    // MakerCommit, or Swap End on AbortSwap.  Sends Reveal to the counterparty
    // peer.
    #[display("Alice Init Taker")]
    AliceInitTaker(AliceInitTaker),
    // BobTakerMakerCommit - transitions to BobReveal on request Reveal, or
    // BobAwaitingBitcoinSweep on request AbortSwap. Sends FundingInfo to
    // farcasterd, watches funding address.
    #[display("Bob Taker Maker Commit")]
    BobTakerMakerCommit(BobTakerMakerCommit),
    // AliceTakerMakerCommit - transitions to AliceReveal on request Reveal, or
    // SwapEnd on request AbortSwap.
    #[display("Alice Taker Maker Commit")]
    AliceTakerMakerCommit(AliceTakerMakerCommit),

    /*
        Bob Happy Path States
    */
    // BobReveal state - transitions to BobFeeEstimated on event FeeEstimation,
    // or Bob AwaitingBitcoinSweep on request AbortSwap or in case of incorrect
    // funding amount. Sends FundingCompleted to Farcasterd, Reveal to
    // counterparty peer, watches Lock, Cancel and Refund, checkpoints the Bob
    // pre Lock state, and sends the CoreArbitratingSetup to the counterparty
    // peer.
    #[display("Bob Reveal")]
    BobReveal(BobReveal),
    // BobFeeEstimated state - transitions to BobFunded on event AddressTransaction
    // or BobAbortAwaitingBitcoinSweep on request AbortSwap or in case of incorrect
    // funding amount.
    #[display("Bob Fee Estimated")]
    BobFeeEstimated(BobFeeEstimated),
    // BobFunded state - transitions to BobRefundProcedureSignatures on request
    // RefundProcedureSignatures or BobAbortAwaitingBitcoinSweep on request AbortSwap.
    // Broadcasts Lock, watches AccLock, watches Buy, checkpoints the Bob pre
    // Buy state.
    #[display("Bob Funded")]
    BobFunded(BobFunded),
    // BobRefundProcedureSignatures state - transitions to BobAccordantLock on event
    // AddressTransaction, or BobCanceled on event TransactionConfirmations.
    // Watches Monero transaction, aborts Monero AddressTransaction task.
    #[display("Bob Refund Procedure Signatures")]
    BobRefundProcedureSignatures(BobRefundProcedureSignatures),
    // BobAccordantLock state - transitions to BobAccordantLockFinal on event
    // TransactionConfirmations, or BobCanceled on event
    // TransactionConfirmations. Sends BuyProcedureSignature to counterparty
    // peer.
    #[display("Bob Accordant Lock")]
    BobAccordantLock(BobAccordantLock),
    // BobAccordantLockFinal state - transitions to BobAccordantFinal on event
    // TransactionConfirmations, BobBuySeen on event TransactionRetrieved, or
    // BobCanceled on event TransactionConfirmations. Retrieves Buy transaction.
    #[display("Bob Accordant Lock Final")]
    BobAccordantLockFinal(BobAccordantLockFinal),
    // BobBuySeen state - transitions to BobBuySweeping on event
    // TransactionConfirmations. Sends sweep Monero to Monero syncer.
    #[display("Bob Buy Seen")]
    BobBuySeen(SweepAddress),
    // BobBuySweeping state - transitions to SwapEnd on request SweepSuccess.
    // Cleans up remaining swap data and report to Farcasterd.
    #[display("Bob Buy Sweeping")]
    BobBuySweeping,

    /*
        Bob Cancel States
    */
    // BobCanceled state - transitions to BobCancelFinal on event
    // TransactionConfirmations. Broadcasts the Refund transaction.
    #[display("Bob Cancel")]
    BobCanceled(BobTxs),
    // BobCancelFinal state - transitions to SwapEnd on event
    // AddressTransaction. Cleans up remaining swap data and report to
    // Farcasterd.
    #[display("Bob Cancel Final")]
    BobCancelFinal,

    /*
        Bob Abort State
    */
    // BobAbortAwaitingBitcoinSweep state - transitions to SwapEnd on event
    // SweepSuccess. Cleans up remaning swap data and report to Farcasterd.
    #[display("Bob Abort Awaiting Bitcoin Sweep")]
    BobAbortAwaitingBitcoinSweep,

    /*
        Alice Happy Path States
    */
    // AliceReveal state - transitions to AliceCoreArbitratingSetup on message
    // CoreArbitratingSetup, or SwapEnd on request AbortSwap. Watches Lock,
    // Cancel, and Refund transactions, checkpoints Alice pre Lock Bob. Sends
    // the RefundProcedureSignature message to the counterparty peer.
    #[display("Alice Reveal")]
    AliceReveal(AliceReveal),
    // AliceCoreArbitratingSetup state - transitions to
    // AliceArbitratingLockFinal on event TransactionConfirmations, or
    // AliceCanceled on event TransactionConfirmations. Watches Monero funding
    // address.
    #[display("Alice Core Arbitrating Setup")]
    AliceCoreArbitratingSetup(AliceCoreArbitratingSetup),
    // AliceArbitratingLockFinal state - transitions to AliceAccordantLock on
    // event AddressTransaction, to AliceCoreArbitratingSetup on event Empty and
    // TransactionConfirmations, or to AliceCanceled on
    // TransactionConfirmations. Completes Funding, watches Monero transaction,
    // aborts watch address.
    #[display("Alice Arbitrating Lock Final")]
    AliceArbitratingLockFinal(AliceArbitratingLockFinal),
    // AliceAccordantLock state - transitions to AliceBuyProcedureSignature on
    // message BuyProcedureSignature, or to AliceCanceled on
    // TransactionConfirmations. Broadcasts Buy transaction, checkpoints Alice
    // pre Buy.
    #[display("Alice Accordant Lock")]
    AliceAccordantLock(AliceAccordantLock),
    // AliceBuyProcedureSignature state - transitions to SwapEnd on event
    // TransactionConfirmations. Cleans up remaining swap data and report to
    // Farcasterd.
    #[display("Alice Buy Procedure Signature")]
    AliceBuyProcedureSignature,

    /*
        Alice Cancel States
    */
    // AliceCanceled state - transitions to AliceRefund or SwapEnd on event
    // TransactionConfirmations. Broadcasts punish transaction or retrieves
    // Refund transaction.
    #[display("Alice Cancel")]
    AliceCanceled(AliceCanceled),
    // AliceRefund state - transitions to AliceRefundSweeping on event
    // TransactionConfirmations. Submits sweep Monero address task.
    #[display("Alice Refund")]
    AliceRefund(SweepAddress),
    // AliceRefundSweeping state - transitions to SwapEnd on event SweepSuccess.
    // Cleans up remaining swap data and reports to Farcasterd.
    #[display("Alice Refund Sweeping")]
    AliceRefundSweeping,

    // End state
    #[display("Swap End: {0}")]
    SwapEnd(Outcome),
}

#[derive(Clone, Debug, StrictEncode, StrictDecode)]
pub struct BobInitMaker {
    remote_commit: CommitAliceParameters,
    swap_key_manager: BobSwapKeyManager,
}

#[derive(Clone, Debug, StrictEncode, StrictDecode)]
pub struct AliceInitMaker {
    remote_commit: CommitBobParameters,
    swap_key_manager: AliceSwapKeyManager,
}

#[derive(Clone, Debug, StrictEncode, StrictDecode)]
pub struct BobInitTaker {
    swap_key_manager: BobSwapKeyManager,
}

#[derive(Clone, Debug, StrictEncode, StrictDecode)]
pub struct AliceInitTaker {
    swap_key_manager: AliceSwapKeyManager,
}

#[derive(Clone, Debug, StrictEncode, StrictDecode)]
pub struct AliceTakerMakerCommit {
    remote_commit: CommitBobParameters,
    swap_key_manager: AliceSwapKeyManager,
}

#[derive(Clone, Debug, StrictEncode, StrictDecode)]
pub struct BobTakerMakerCommit {
    remote_commit: CommitAliceParameters,
    swap_key_manager: BobSwapKeyManager,
}

#[derive(Clone, Debug, StrictEncode, StrictDecode)]
pub struct BobReveal {
    remote_params: Parameters,
    swap_key_manager: BobSwapKeyManager,
}

#[derive(Clone, Debug, StrictEncode, StrictDecode)]
pub struct AliceReveal {
    remote_params: Parameters,
    swap_key_manager: AliceSwapKeyManager,
}

#[derive(Clone, Debug, StrictEncode, StrictDecode)]
pub struct BobFeeEstimated {
    required_funding_amount: bitcoin::Amount,
    remote_params: Parameters,
    swap_key_manager: BobSwapKeyManager,
}

#[derive(Clone, Debug, StrictEncode, StrictDecode)]
pub struct BobFunded {
    remote_params: Parameters,
    core_arbitrating_setup: CoreArbitratingSetup,
    swap_key_manager: BobSwapKeyManager,
}

#[derive(Clone, Debug, StrictEncode, StrictDecode)]
pub struct AliceCoreArbitratingSetup {
    remote_params: Parameters,
    core_arbitrating_setup: CoreArbitratingSetup,
    alice_cancel_signature: Signature,
    adaptor_refund: WrappedEncryptedSignature,
    swap_key_manager: AliceSwapKeyManager,
    alice_txs: AliceTxs,
}

#[derive(Clone, Debug, StrictEncode, StrictDecode)]
pub struct BobRefundProcedureSignatures {
    remote_params: Parameters,
    swap_key_manager: BobSwapKeyManager,
    buy_procedure_signature: BuyProcedureSignature,
    bob_txs: BobTxs,
}

#[derive(Clone, Debug, StrictEncode, StrictDecode)]
pub struct AliceArbitratingLockFinal {
    swap_key_manager: AliceSwapKeyManager,
    funding_info: MoneroFundingInfo,
    required_funding_amount: monero::Amount,
    remote_params: Parameters,
    core_arbitrating_setup: CoreArbitratingSetup,
    alice_cancel_signature: Signature,
    adaptor_refund: WrappedEncryptedSignature,
    alice_txs: AliceTxs,
}

#[derive(Clone, Debug, StrictEncode, StrictDecode)]
pub struct BobAccordantLock {
    remote_params: Parameters,
    swap_key_manager: BobSwapKeyManager,
    buy_procedure_signature: BuyProcedureSignature,
    bob_txs: BobTxs,
}

#[derive(Clone, Debug, StrictEncode, StrictDecode)]
pub struct AliceAccordantLock {
    remote_params: Parameters,
    core_arbitrating_setup: CoreArbitratingSetup,
    alice_cancel_signature: Signature,
    adaptor_refund: WrappedEncryptedSignature,
    swap_key_manager: AliceSwapKeyManager,
    alice_txs: AliceTxs,
}

#[derive(Clone, Debug, StrictEncode, StrictDecode)]
pub struct BobAccordantLockFinal {
    remote_params: Parameters,
    buy_procedure_signature: BuyProcedureSignature,
    swap_key_manager: BobSwapKeyManager,
    bob_txs: BobTxs,
}

#[derive(Clone, Debug, StrictEncode, StrictDecode)]
pub struct AliceCanceled {
    remote_params: Parameters,
    adaptor_refund: WrappedEncryptedSignature,
    swap_key_manager: AliceSwapKeyManager,
    alice_txs: AliceTxs,
}

impl StateMachine<Runtime, Error> for SwapStateMachine {
    fn next(self, event: Event, runtime: &mut Runtime) -> Result<Option<Self>, Error> {
        runtime.log_debug(format!(
            "Checking event request {} from {} for state transition",
            event.request, event.source
        ));
        match self {
            SwapStateMachine::StartTaker(swap_role) => {
                attempt_transition_to_init_taker(event, runtime, swap_role)
            }
            SwapStateMachine::StartMaker(swap_role) => {
                attempt_transition_to_init_maker(event, runtime, swap_role)
            }

            SwapStateMachine::BobInitTaker(bob_init_taker) => {
                try_bob_init_taker_to_bob_taker_maker_commit(event, runtime, bob_init_taker)
            }
            SwapStateMachine::AliceInitTaker(alice_init_taker) => {
                try_alice_init_taker_to_alice_taker_maker_commit(event, runtime, alice_init_taker)
            }

            SwapStateMachine::BobTakerMakerCommit(bob_taker_maker_commit) => {
                try_bob_taker_maker_commit_to_bob_reveal(event, runtime, bob_taker_maker_commit)
            }
            SwapStateMachine::AliceTakerMakerCommit(alice_taker_maker_commit) => {
                try_alice_taker_maker_commit_to_alice_reveal(
                    event,
                    runtime,
                    alice_taker_maker_commit,
                )
            }
            SwapStateMachine::BobInitMaker(bob_init_maker) => {
                try_bob_init_maker_to_bob_reveal(event, runtime, bob_init_maker)
            }
            SwapStateMachine::AliceInitMaker(alice_init_maker) => {
                try_alice_init_maker_to_alice_reveal(event, runtime, alice_init_maker)
            }

            SwapStateMachine::BobReveal(bob_reveal) => {
                try_bob_reveal_to_bob_fee_estimated(event, runtime, bob_reveal)
            }
            SwapStateMachine::BobFeeEstimated(bob_fee_estimated) => {
                try_bob_fee_estimated_to_bob_funded(event, runtime, bob_fee_estimated)
            }
            SwapStateMachine::BobFunded(bob_funded) => {
                try_bob_funded_to_bob_refund_procedure_signature(event, runtime, bob_funded)
            }
            SwapStateMachine::BobRefundProcedureSignatures(bob_refund_procedure_signatures) => {
                try_bob_refund_procedure_signatures_to_bob_accordant_lock(
                    event,
                    runtime,
                    bob_refund_procedure_signatures,
                )
            }
            SwapStateMachine::BobAccordantLock(bob_accordant_lock) => {
                try_bob_accordant_lock_to_bob_accordant_lock_final(
                    event,
                    runtime,
                    bob_accordant_lock,
                )
            }
            SwapStateMachine::BobAccordantLockFinal(bob_accordant_lock_final) => {
                try_bob_accordant_lock_final_to_bob_buy_seen(
                    event,
                    runtime,
                    bob_accordant_lock_final,
                )
            }
            SwapStateMachine::BobBuySeen(task) => {
                try_bob_buy_seen_to_bob_buy_sweeping(event, runtime, task)
            }
            SwapStateMachine::BobBuySweeping => try_bob_buy_sweeping_to_swap_end(event, runtime),

            SwapStateMachine::BobCanceled(bob_txs) => {
                try_bob_canceled_to_bob_cancel_final(event, runtime, bob_txs)
            }
            SwapStateMachine::BobCancelFinal => try_bob_cancel_final_to_swap_end(event, runtime),

            SwapStateMachine::BobAbortAwaitingBitcoinSweep => {
                try_awaiting_sweep_to_swap_end(event, runtime)
            }

            SwapStateMachine::AliceReveal(alice_reveal) => {
                try_alice_reveal_to_alice_core_arbitrating_setup(event, runtime, alice_reveal)
            }
            SwapStateMachine::AliceCoreArbitratingSetup(alice_core_arbitrating_setup) => {
                try_alice_core_arbitrating_setup_to_alice_arbitrating_lock_final(
                    event,
                    runtime,
                    alice_core_arbitrating_setup,
                )
            }
            SwapStateMachine::AliceArbitratingLockFinal(alice_arbitrating_lock_final) => {
                try_alice_arbitrating_lock_final_to_alice_accordant_lock(
                    event,
                    runtime,
                    alice_arbitrating_lock_final,
                )
            }
            SwapStateMachine::AliceAccordantLock(alice_accordant_lock) => {
                try_alice_accordant_lock_to_alice_buy_procedure_signature(
                    event,
                    runtime,
                    alice_accordant_lock,
                )
            }
            SwapStateMachine::AliceBuyProcedureSignature => {
                try_alice_buy_procedure_signature_to_swap_end(event, runtime)
            }

            SwapStateMachine::AliceCanceled(alice_canceled) => {
                try_alice_canceled_to_alice_refund_or_alice_punish(event, runtime, alice_canceled)
            }
            SwapStateMachine::AliceRefund(sweep_address) => {
                try_alice_refund_to_alice_refund_sweeping(event, runtime, sweep_address)
            }
            SwapStateMachine::AliceRefundSweeping => {
                try_alice_refund_sweeping_to_swap_end(event, runtime)
            }
            SwapStateMachine::SwapEnd(_) => Ok(None),
        }
    }

    fn name(&self) -> String {
        "Swap State Machine".to_string()
    }
}

pub struct SwapStateMachineExecutor {}
impl SwapStateMachineExecutor {
    pub fn execute(
        runtime: &mut Runtime,
        endpoints: &mut Endpoints,
        source: ServiceId,
        request: BusMsg,
        sm: SwapStateMachine,
    ) -> Result<Option<SwapStateMachine>, Error> {
        let request_str = request.to_string();
        let event = Event::with(endpoints, runtime.identity(), source, request);
        let sm_display = sm.to_string();
        let sm_name = sm.name();
        if let Some(new_sm) = sm.next(event, runtime)? {
            let new_sm_display = new_sm.to_string();
            // relegate state transitions staying the same to debug
            if new_sm_display == sm_display {
                runtime.log_info(format!(
                    "{} state self transition {}",
                    sm_name,
                    new_sm.bright_green_bold()
                ));
            } else {
                runtime.log_info(format!(
                    "{} state transition {} -> {}",
                    sm_name,
                    sm_display.red_bold(),
                    new_sm.bright_green_bold()
                ));
            }
            Ok(Some(new_sm))
        } else {
            runtime.log_debug(format!(
                "{} no state change for request {}",
                sm_name, request_str
            ));
            Ok(None)
        }
    }
}

fn attempt_transition_to_init_taker(
    mut event: Event,
    runtime: &mut Runtime,
    swap_role: SwapRole,
) -> Result<Option<SwapStateMachine>, Error> {
    match event.request.clone() {
        BusMsg::Ctl(CtlMsg::TakeSwap(InitTakerSwap {
            ref peerd,
            ref report_to,
            swap_id,
            ref key_manager,
            ref target_bitcoin_address,
            target_monero_address,
        })) => {
            if ServiceId::Swap(swap_id) != runtime.identity {
                runtime.log_error(format!(
                    "This swapd instance is not reponsible for swap_id {}",
                    swap_id
                ));
                return Ok(None);
            };
            // start watching block height changes
            runtime
                .syncer_state
                .watch_height(event.endpoints, Blockchain::Bitcoin)?;
            runtime
                .syncer_state
                .watch_height(event.endpoints, Blockchain::Monero)?;
            runtime.peer_service = peerd.clone();
            if let ServiceId::Peer(0, _) = runtime.peer_service {
                runtime.connected = false;
            } else {
                runtime.connected = true;
            }
            runtime.enquirer = Some(report_to.clone());

            match swap_role {
                SwapRole::Bob => {
                    let swap_key_manager = BobSwapKeyManager::new_taker_bob(
                        &mut event,
                        runtime,
                        target_bitcoin_address.clone(),
                        target_monero_address,
                        key_manager.0.clone(),
                    )?;
                    let local_commit =
                        swap_key_manager
                            .taker_commit(&mut event, runtime)
                            .map_err(|err| {
                                runtime.log_error(&err);
                                runtime.report_failure(
                                    event.endpoints,
                                    Failure {
                                        code: FailureCode::Unknown,
                                        info: err.to_string(),
                                    },
                                )
                            })?;
                    let take_swap = TakerCommit {
                        commit: Commit::BobParameters(local_commit),
                        deal: runtime.deal.clone(),
                    };
                    // send taker commit message to counter-party
                    runtime.send_peer(event.endpoints, PeerMsg::TakerCommit(take_swap))?;

                    Ok(Some(SwapStateMachine::BobInitTaker(BobInitTaker {
                        swap_key_manager,
                    })))
                }
                SwapRole::Alice => {
                    let swap_key_manager = AliceSwapKeyManager::new_taker_alice(
                        runtime,
                        target_bitcoin_address.clone(),
                        target_monero_address,
                        key_manager.0.clone(),
                    )?;
                    let local_commit =
                        swap_key_manager
                            .taker_commit(&mut event, runtime)
                            .map_err(|err| {
                                runtime.log_error(&err);
                                runtime.report_failure(
                                    event.endpoints,
                                    Failure {
                                        code: FailureCode::Unknown,
                                        info: err.to_string(),
                                    },
                                )
                            })?;
                    let take_swap = TakerCommit {
                        commit: Commit::AliceParameters(local_commit),
                        deal: runtime.deal.clone(),
                    };
                    // send taker commit message to counter-party
                    runtime.send_peer(event.endpoints, PeerMsg::TakerCommit(take_swap))?;

                    Ok(Some(SwapStateMachine::AliceInitTaker(AliceInitTaker {
                        swap_key_manager,
                    })))
                }
            }
        }
        BusMsg::Ctl(CtlMsg::AbortSwap) => handle_abort_swap(event, runtime),
        _ => Ok(None),
    }
}

fn attempt_transition_to_init_maker(
    mut event: Event,
    runtime: &mut Runtime,
    swap_role: SwapRole,
) -> Result<Option<SwapStateMachine>, Error> {
    match event.request.clone() {
        BusMsg::Ctl(CtlMsg::MakeSwap(InitMakerSwap {
            peerd,
            report_to,
            key_manager,
            swap_id: _,
            target_bitcoin_address,
            target_monero_address,
            commit: remote_commit,
        })) => {
            // start watching block height changes
            runtime
                .syncer_state
                .watch_height(event.endpoints, Blockchain::Bitcoin)?;
            runtime
                .syncer_state
                .watch_height(event.endpoints, Blockchain::Monero)?;
            runtime.peer_service = peerd;
            if runtime.peer_service != ServiceId::Loopback {
                runtime.connected = true;
            }
            runtime.enquirer = Some(report_to);

            match swap_role {
                SwapRole::Bob => {
                    let remote_commit = if let Commit::AliceParameters(remote_commit) =
                        remote_commit
                    {
                        remote_commit
                    } else {
                        return Err(Error::Farcaster(
                            "Local swap role is Bob, but received Bob remote commit".to_string(),
                        ));
                    };
                    let swap_key_manager = BobSwapKeyManager::new_maker_bob(
                        &mut event,
                        runtime,
                        target_bitcoin_address,
                        target_monero_address,
                        key_manager.0,
                    )?;
                    let local_commit =
                        swap_key_manager
                            .maker_commit(&mut event, runtime)
                            .map_err(|err| {
                                runtime.report_failure(
                                    event.endpoints,
                                    Failure {
                                        code: FailureCode::Unknown,
                                        info: err.to_string(),
                                    },
                                )
                            })?;
                    // send maker commit message to counter-party
                    runtime.log_trace(format!("sending peer MakerCommit msg {}", &local_commit));
                    runtime.send_peer(
                        event.endpoints,
                        PeerMsg::MakerCommit(Commit::BobParameters(local_commit)),
                    )?;

                    Ok(Some(SwapStateMachine::BobInitMaker(BobInitMaker {
                        remote_commit,
                        swap_key_manager,
                    })))
                }
                SwapRole::Alice => {
                    let remote_commit = if let Commit::BobParameters(remote_commit) = remote_commit
                    {
                        remote_commit
                    } else {
                        return Err(Error::Farcaster(
                            "Local swap role is Bob, but received Bob remote commit".to_string(),
                        ));
                    };
                    let swap_key_manager = AliceSwapKeyManager::new_maker_alice(
                        runtime,
                        target_bitcoin_address,
                        target_monero_address,
                        key_manager.0,
                    )?;
                    let local_commit =
                        swap_key_manager
                            .maker_commit(&mut event, runtime)
                            .map_err(|err| {
                                runtime.report_failure(
                                    event.endpoints,
                                    Failure {
                                        code: FailureCode::Unknown,
                                        info: err.to_string(),
                                    },
                                )
                            })?;
                    // send maker commit message to counter-party
                    runtime.log_trace(format!("sending peer MakerCommit msg {}", &local_commit));
                    runtime.send_peer(
                        event.endpoints,
                        PeerMsg::MakerCommit(Commit::AliceParameters(local_commit)),
                    )?;

                    Ok(Some(SwapStateMachine::AliceInitMaker(AliceInitMaker {
                        remote_commit,
                        swap_key_manager,
                    })))
                }
            }
        }
        BusMsg::Ctl(CtlMsg::AbortSwap) => handle_abort_swap(event, runtime),
        _ => Ok(None),
    }
}

fn try_bob_init_taker_to_bob_taker_maker_commit(
    event: Event,
    runtime: &mut Runtime,
    bob_init_taker: BobInitTaker,
) -> Result<Option<SwapStateMachine>, Error> {
    let BobInitTaker { swap_key_manager } = bob_init_taker;
    match event.request.clone() {
        BusMsg::P2p(PeerMsg::DealNotFound(_)) => {
            runtime.log_error(format!(
                "Taken deal {} was not found by the maker, aborting this swap.",
                runtime.deal.id().swap_id(),
            ));
            // just cancel the swap, no additional logic required
            handle_bob_abort_swap(event, runtime, swap_key_manager)
        }
        BusMsg::P2p(PeerMsg::MakerCommit(Commit::AliceParameters(remote_commit))) => {
            runtime.log_debug("Received remote maker commitment");
            let reveal = swap_key_manager.create_reveal_from_local_params(runtime)?;
            runtime.log_debug("swap_key_manager handled maker commit and produced reveal");
            runtime.send_peer(event.endpoints, PeerMsg::Reveal(reveal))?;
            runtime.log_trace("Sent reveal peer message to peerd");
            Ok(Some(SwapStateMachine::BobTakerMakerCommit(
                BobTakerMakerCommit {
                    remote_commit,
                    swap_key_manager,
                },
            )))
        }
        BusMsg::Ctl(CtlMsg::AbortSwap) => handle_bob_abort_swap(event, runtime, swap_key_manager),
        _ => Ok(None),
    }
}

fn try_alice_init_taker_to_alice_taker_maker_commit(
    event: Event,
    runtime: &mut Runtime,
    alice_init_taker: AliceInitTaker,
) -> Result<Option<SwapStateMachine>, Error> {
    let AliceInitTaker { swap_key_manager } = alice_init_taker;
    match event.request {
        BusMsg::P2p(PeerMsg::DealNotFound(_)) => {
            runtime.log_error(format!(
                "Taken deal {} was not found by the maker, aborting this swap.",
                runtime.deal.id().swap_id(),
            ));
            // just cancel the swap, no additional logic required
            handle_abort_swap(event, runtime)
        }
        BusMsg::P2p(PeerMsg::MakerCommit(Commit::BobParameters(remote_commit))) => {
            runtime.log_debug("Received remote maker commitment");
            let reveal = swap_key_manager.create_reveal_from_local_params(runtime)?;
            runtime.log_debug("swap_key_manager handled maker commit and produced reveal");
            runtime.send_peer(event.endpoints, PeerMsg::Reveal(reveal))?;
            runtime.log_info("Sent reveal peer message to peerd");
            Ok(Some(SwapStateMachine::AliceTakerMakerCommit(
                AliceTakerMakerCommit {
                    remote_commit,
                    swap_key_manager,
                },
            )))
        }
        BusMsg::Ctl(CtlMsg::AbortSwap) => handle_abort_swap(event, runtime),
        _ => Ok(None),
    }
}

fn try_bob_taker_maker_commit_to_bob_reveal(
    event: Event,
    runtime: &mut Runtime,
    bob_taker_maker_commit: BobTakerMakerCommit,
) -> Result<Option<SwapStateMachine>, Error> {
    let BobTakerMakerCommit {
        swap_key_manager,
        remote_commit,
    } = bob_taker_maker_commit;
    attempt_transition_to_bob_reveal(event, runtime, remote_commit, swap_key_manager)
}

fn try_alice_taker_maker_commit_to_alice_reveal(
    event: Event,
    runtime: &mut Runtime,
    alice_taker_maker_commit: AliceTakerMakerCommit,
) -> Result<Option<SwapStateMachine>, Error> {
    let AliceTakerMakerCommit {
        remote_commit,
        swap_key_manager,
    } = alice_taker_maker_commit;
    attempt_transition_to_alice_reveal(event, runtime, remote_commit, swap_key_manager)
}

fn try_bob_init_maker_to_bob_reveal(
    event: Event,
    runtime: &mut Runtime,
    bob_init_maker: BobInitMaker,
) -> Result<Option<SwapStateMachine>, Error> {
    let BobInitMaker {
        swap_key_manager,
        remote_commit,
    } = bob_init_maker;
    attempt_transition_to_bob_reveal(event, runtime, remote_commit, swap_key_manager)
}

fn try_alice_init_maker_to_alice_reveal(
    event: Event,
    runtime: &mut Runtime,
    alice_init_maker: AliceInitMaker,
) -> Result<Option<SwapStateMachine>, Error> {
    let AliceInitMaker {
        remote_commit,
        swap_key_manager,
    } = alice_init_maker;
    attempt_transition_to_alice_reveal(event, runtime, remote_commit, swap_key_manager)
}

fn try_bob_reveal_to_bob_fee_estimated(
    mut event: Event,
    runtime: &mut Runtime,
    bob_reveal: BobReveal,
) -> Result<Option<SwapStateMachine>, Error> {
    let BobReveal {
        remote_params,
        swap_key_manager,
    } = bob_reveal;
    match &event.request {
        BusMsg::Sync(SyncMsg::Event(SyncEvent::FeeEstimation(FeeEstimation {
            fee_estimations:
                FeeEstimations::BitcoinFeeEstimation {
                    high_priority_sats_per_kvbyte,
                    ..
                },
            ..
        }))) => {
            // FIXME handle low priority as well
            runtime.log_info(format!("Fee: {} sat/kvB", high_priority_sats_per_kvbyte));
            runtime.log_debug("Sending funding info to farcasterd");
            let funding_address = swap_key_manager
                .funding_address()
                .expect("Am Bob, so have funding address");
            let required_funding_amount = runtime.ask_bob_to_fund(
                *high_priority_sats_per_kvbyte,
                funding_address.clone(),
                event.endpoints,
            )?;

            runtime.log_debug(format!("Watch arbitrating funding {}", funding_address));
            let watch_addr_task = runtime
                .syncer_state
                .watch_addr_btc(funding_address, TxLabel::Funding);
            event.send_sync_service(
                runtime.syncer_state.bitcoin_syncer(),
                SyncMsg::Task(watch_addr_task),
            )?;
            Ok(Some(SwapStateMachine::BobFeeEstimated(BobFeeEstimated {
                remote_params,
                swap_key_manager,
                required_funding_amount,
            })))
        }
        BusMsg::Ctl(CtlMsg::AbortSwap) => handle_bob_abort_swap(event, runtime, swap_key_manager),
        _ => Ok(None),
    }
}

fn try_bob_fee_estimated_to_bob_funded(
    mut event: Event,
    runtime: &mut Runtime,
    bob_reveal: BobFeeEstimated,
) -> Result<Option<SwapStateMachine>, Error> {
    let BobFeeEstimated {
        remote_params,
        mut swap_key_manager,
        required_funding_amount,
    } = bob_reveal;
    match &event.request {
        BusMsg::Sync(SyncMsg::Event(SyncEvent::AddressTransaction(AddressTransaction {
            id,
            amount,
            tx,
            ..
        }))) if runtime.syncer_state.tasks.watched_addrs.get(id) == Some(&TxLabel::Funding)
            && runtime.syncer_state.awaiting_funding =>
        {
            let tx = bitcoin::Transaction::deserialize(
                &tx.iter().flatten().copied().collect::<Vec<u8>>(),
            )?;
            runtime.log_info(format!(
                "Received AddressTransaction, processing tx {}",
                &tx.txid().tx_hash()
            ));
            runtime.syncer_state.awaiting_funding = false;
            // If the bitcoin amount does not match the expected funding amount, abort the swap
            let amount = bitcoin::Amount::from_sat(*amount);
            // Abort the swap in case of bad funding amount
            if amount != required_funding_amount {
                // incorrect funding, start aborting procedure
                let msg = format!("Incorrect amount funded. Required: {}, Funded: {}. Do not fund this swap anymore, will abort and atttempt to sweep the Bitcoin to the provided address.", amount, required_funding_amount);
                runtime.log_error(&msg);
                runtime.report_progress_message(event.endpoints, msg)?;
                return handle_bob_abort_swap(event, runtime, swap_key_manager);
            } else {
                // funding completed, amount is correct
                event.send_ctl_service(
                    ServiceId::Farcasterd,
                    CtlMsg::FundingCompleted(Blockchain::Bitcoin),
                )?;
            }

            // process tx with swap_key_manager
            swap_key_manager.process_funding_tx(runtime, Tx::Funding(tx))?;
            let core_arbitrating_setup =
                swap_key_manager.create_core_arb(runtime, &remote_params)?;

            // register a watch task for arb lock, cancel, and refund
            for (&tx, tx_label) in [
                &core_arbitrating_setup.lock,
                &core_arbitrating_setup.cancel,
                &core_arbitrating_setup.refund,
            ]
            .iter()
            .zip([TxLabel::Lock, TxLabel::Cancel, TxLabel::Refund])
            {
                runtime.log_debug(format!("register watch {} tx", tx_label.label()));
                let txid = tx.clone().extract_tx().txid();
                let task = runtime.syncer_state.watch_tx_btc(txid, tx_label);
                event.send_sync_service(
                    runtime.syncer_state.bitcoin_syncer(),
                    SyncMsg::Task(task),
                )?;
            }

            // Set the monero address creation height for Bob before setting the first checkpoint
            if runtime.acc_lock_height_lower_bound.is_none() {
                runtime.acc_lock_height_lower_bound =
                    Some(runtime.temporal_safety.block_height_reorg_lower_bound(
                        Blockchain::Monero,
                        runtime.syncer_state.height(Blockchain::Monero),
                    ));
            }

            // checkpoint swap pre lock bob
            runtime.log_debug("checkpointing bob pre lock state");
            // transition to new state
            let new_ssm = SwapStateMachine::BobFunded(BobFunded {
                remote_params,
                core_arbitrating_setup: core_arbitrating_setup.clone(),
                swap_key_manager,
            });
            runtime.checkpoint_state(
                event.endpoints,
                Some(PeerMsg::CoreArbitratingSetup(
                    core_arbitrating_setup.clone(),
                )),
                new_ssm.clone(),
            )?;

            // send the message to counter-party
            runtime.log_debug("sending core arb setup to peer");
            runtime.send_peer(
                event.endpoints,
                PeerMsg::CoreArbitratingSetup(core_arbitrating_setup),
            )?;
            Ok(Some(new_ssm))
        }
        BusMsg::Ctl(CtlMsg::AbortSwap) => handle_bob_abort_swap(event, runtime, swap_key_manager),
        _ => Ok(None),
    }
}

fn try_bob_funded_to_bob_refund_procedure_signature(
    mut event: Event,
    runtime: &mut Runtime,
    bob_funded: BobFunded,
) -> Result<Option<SwapStateMachine>, Error> {
    let BobFunded {
        remote_params,
        core_arbitrating_setup,
        mut swap_key_manager,
    } = bob_funded;
    match &event.request {
        BusMsg::P2p(PeerMsg::RefundProcedureSignatures(refund_proc)) => {
            runtime.log_debug("Processing refund proc sig with swap_key_manager.");
            let HandleRefundProcedureSignaturesRes {
                buy_procedure_signature,
                lock_tx,
                bob_txs,
            } = swap_key_manager.handle_refund_procedure_signatures(
                runtime,
                refund_proc.clone(),
                &remote_params,
                core_arbitrating_setup,
            )?;
            // Process params, aggregate and watch xmr address
            let (spend, view) =
                aggregate_xmr_spend_view(&remote_params, &swap_key_manager.local_params());
            let address = monero::Address::from_viewpair(
                runtime.syncer_state.network.into(),
                &ViewPair { spend, view },
            );
            let txlabel = TxLabel::AccLock;
            let task = runtime.syncer_state.watch_addr_xmr(
                address,
                view,
                txlabel,
                runtime.acc_lock_height_lower_bound.unwrap_or_else(|| {
                    runtime.temporal_safety.block_height_reorg_lower_bound(
                        Blockchain::Monero,
                        runtime.syncer_state.height(Blockchain::Monero),
                    )
                }),
            );

            event.send_sync_service(runtime.syncer_state.monero_syncer(), SyncMsg::Task(task))?;
            // register a watch task for buy tx.
            // registration performed now already to ensure it's present in checkpoint.
            runtime.log_debug("register watch buy tx task");
            let buy_tx = buy_procedure_signature.buy.clone().extract_tx();
            let task = runtime
                .syncer_state
                .watch_tx_btc(buy_tx.txid(), TxLabel::Buy);
            event.send_sync_service(runtime.syncer_state.bitcoin_syncer(), SyncMsg::Task(task))?;
            // Checkpoint BobRefundProcedureSignatures
            let new_ssm =
                SwapStateMachine::BobRefundProcedureSignatures(BobRefundProcedureSignatures {
                    remote_params,
                    swap_key_manager,
                    buy_procedure_signature,
                    bob_txs,
                });
            runtime.log_debug("Checkpointing bob refund signature swapd state.");
            // manually add lock_tx to pending broadcasts to ensure it's checkpointed
            runtime
                .syncer_state
                .broadcast(lock_tx.clone(), TxLabel::Lock);
            runtime.checkpoint_state(event.endpoints, None, new_ssm.clone())?;
            runtime.broadcast(lock_tx, TxLabel::Lock, event.endpoints)?;
            Ok(Some(new_ssm))
        }
        BusMsg::Ctl(CtlMsg::AbortSwap) => handle_bob_abort_swap(event, runtime, swap_key_manager),
        _ => Ok(None),
    }
}

fn try_bob_refund_procedure_signatures_to_bob_accordant_lock(
    mut event: Event,
    runtime: &mut Runtime,
    bob_refund_procedure_signatures: BobRefundProcedureSignatures,
) -> Result<Option<SwapStateMachine>, Error> {
    let BobRefundProcedureSignatures {
        remote_params,
        swap_key_manager,
        buy_procedure_signature,
        bob_txs,
    } = bob_refund_procedure_signatures;
    match &event.request {
        BusMsg::Sync(SyncMsg::Event(SyncEvent::AddressTransaction(AddressTransaction {
            id,
            hash,
            amount,
            block: _,
            tx: _,
            incoming,
        }))) if runtime.syncer_state.tasks.watched_addrs.contains_key(id)
            && runtime.syncer_state.is_watched_addr(&TxLabel::AccLock)
            && runtime.syncer_state.tasks.watched_addrs.get(id) == Some(&TxLabel::AccLock)
            && *incoming =>
        {
            let amount = monero::Amount::from_pico(*amount);
            if amount < runtime.deal.parameters.accordant_amount {
                runtime.log_warn(format!(
                    "Not enough monero locked: expected {}, found {}",
                    runtime.deal.parameters.accordant_amount, amount
                ));
                return Ok(None);
            }
            if let Some(tx_label) = runtime.syncer_state.tasks.watched_addrs.remove(id) {
                let abort_task = runtime.syncer_state.abort_task(*id);
                let watch_tx = runtime.syncer_state.watch_tx_xmr(*hash, tx_label);
                event.send_sync_service(
                    runtime.syncer_state.monero_syncer(),
                    SyncMsg::Task(watch_tx),
                )?;
                event.send_sync_service(
                    runtime.syncer_state.monero_syncer(),
                    SyncMsg::Task(abort_task),
                )?;
            }
            Ok(Some(SwapStateMachine::BobAccordantLock(BobAccordantLock {
                remote_params,
                swap_key_manager,
                buy_procedure_signature,
                bob_txs,
            })))
        }
        _ => handle_bob_swap_interrupt_after_lock(event, runtime, bob_txs),
    }
}

fn try_bob_accordant_lock_to_bob_accordant_lock_final(
    event: Event,
    runtime: &mut Runtime,
    bob_accordant_lock: BobAccordantLock,
) -> Result<Option<SwapStateMachine>, Error> {
    let BobAccordantLock {
        remote_params,
        swap_key_manager,
        buy_procedure_signature,
        bob_txs,
    } = bob_accordant_lock;
    match event.request {
        BusMsg::Sync(SyncMsg::Event(SyncEvent::TransactionConfirmations(
            TransactionConfirmations {
                id,
                confirmations: Some(confirmations),
                ..
            },
        ))) if runtime
            .temporal_safety
            .final_tx(confirmations, Blockchain::Monero)
            && runtime.syncer_state.tasks.watched_txs.get(&id) == Some(&TxLabel::AccLock) =>
        {
            runtime.send_peer(
                event.endpoints,
                PeerMsg::BuyProcedureSignature(buy_procedure_signature.clone()),
            )?;
            Ok(Some(SwapStateMachine::BobAccordantLockFinal(
                BobAccordantLockFinal {
                    remote_params,
                    buy_procedure_signature,
                    swap_key_manager,
                    bob_txs,
                },
            )))
        }
        _ => handle_bob_swap_interrupt_after_lock(event, runtime, bob_txs),
    }
}

fn try_bob_accordant_lock_final_to_bob_buy_seen(
    mut event: Event,
    runtime: &mut Runtime,
    bob_accordant_lock_final: BobAccordantLockFinal,
) -> Result<Option<SwapStateMachine>, Error> {
    let BobAccordantLockFinal {
        remote_params,
        buy_procedure_signature,
        mut swap_key_manager,
        bob_txs,
    } = bob_accordant_lock_final;
    match event.request.clone() {
        BusMsg::Sync(SyncMsg::Event(SyncEvent::TransactionConfirmations(
            TransactionConfirmations {
                id,
                confirmations: Some(_),
                ref tx,
                ..
            },
        ))) if runtime.syncer_state.tasks.watched_txs.get(&id) == Some(&TxLabel::Buy)
            && runtime.syncer_state.tasks.txids.contains_key(&TxLabel::Buy) =>
        {
            runtime.log_warn(
                "Peerd might crash, just ignore it, counterparty closed \
                    connection, because they are done with the swap, but you don't need it anymore either!"
            );
            let tx = bitcoin::Transaction::deserialize(
                &tx.iter().flatten().copied().collect::<Vec<u8>>(),
            )?;

            runtime.log_info(format!(
                "{} transaction in mempool or blockchain.",
                TxLabel::Buy
            ));
            let sweep_xmr = swap_key_manager.process_buy_tx(
                runtime,
                tx,
                &mut event,
                remote_params,
                buy_procedure_signature,
            )?;
            let task = runtime.syncer_state.sweep_xmr(sweep_xmr.clone(), true);
            runtime.syncer_state.tasks.txids.remove_entry(&TxLabel::Buy);

            let sweep_address = if let Task::SweepAddress(sweep_address) = task {
                sweep_address
            } else {
                return Ok(None);
            };
            runtime.log_monero_maturity(sweep_xmr.destination_address);
            Ok(Some(SwapStateMachine::BobBuySeen(sweep_address)))
        }
        _ => handle_bob_swap_interrupt_after_lock(event, runtime, bob_txs),
    }
}

fn try_bob_buy_seen_to_bob_buy_sweeping(
    mut event: Event,
    runtime: &mut Runtime,
    task: SweepAddress,
) -> Result<Option<SwapStateMachine>, Error> {
    match event.request {
        BusMsg::Sync(SyncMsg::Event(SyncEvent::TransactionConfirmations(
            TransactionConfirmations {
                confirmations: Some(confirmations),
                ..
            },
        ))) if confirmations >= SWEEP_MONERO_THRESHOLD => {
            // safe cast
            let request = SyncMsg::Task(Task::SweepAddress(task));
            runtime.log_info(format!(
                "Monero are spendable now (height {}), sweeping ephemeral swap_key_manager",
                runtime.syncer_state.monero_height.label()
            ));
            event.send_sync_service(runtime.syncer_state.monero_syncer(), request)?;
            Ok(Some(SwapStateMachine::BobBuySweeping))
        }
        _ => Ok(None),
    }
}

fn try_bob_cancel_final_to_swap_end(
    mut event: Event,
    runtime: &mut Runtime,
) -> Result<Option<SwapStateMachine>, Error> {
    match event.request {
        BusMsg::Sync(SyncMsg::Event(SyncEvent::TransactionConfirmations(
            TransactionConfirmations {
                id,
                confirmations: Some(confirmations),
                ..
            },
        ))) if runtime
            .temporal_safety
            .final_tx(confirmations, Blockchain::Bitcoin) =>
        {
            match runtime.syncer_state.tasks.watched_txs.get(&id) {
                Some(&TxLabel::Refund) => {
<<<<<<< HEAD
                    let abort_all = Task::Abort(Abort {
                        task_target: TaskTarget::AllTasks,
                        respond: Boolean::False,
                    });
                    event.send_sync_service(
                        runtime.syncer_state.monero_syncer(),
                        SyncMsg::Task(abort_all.clone()),
                    )?;
                    event.send_sync_service(
                        runtime.syncer_state.bitcoin_syncer(),
                        SyncMsg::Task(abort_all),
                    )?;
                    // send swap outcome to farcasterd
                    Ok(Some(SwapStateMachine::SwapEnd(Outcome::FailureRefund)))
                }
                Some(&TxLabel::Punish) => {
                    let abort_all = Task::Abort(Abort {
                        task_target: TaskTarget::AllTasks,
                        respond: Boolean::False,
                    });
                    event.send_sync_service(
                        runtime.syncer_state.monero_syncer(),
                        SyncMsg::Task(abort_all.clone()),
                    )?;
                    event.send_sync_service(
                        runtime.syncer_state.bitcoin_syncer(),
                        SyncMsg::Task(abort_all),
                    )?;
=======
                    Ok(Some(SwapStateMachine::SwapEnd(Outcome::FailureRefund)))
                }
                Some(&TxLabel::Punish) => {
>>>>>>> 03cba21b
                    Ok(Some(SwapStateMachine::SwapEnd(Outcome::FailurePunish)))
                }
                _ => Ok(None),
            }
        }

        BusMsg::Sync(SyncMsg::Event(SyncEvent::AddressTransaction(AddressTransaction {
            id,
            hash: Txid::Bitcoin(ref hash),
            incoming,
            ..
        }))) if runtime.syncer_state.tasks.watched_addrs.get(&id) == Some(&TxLabel::Cancel)
            && !incoming =>
        {
            let tasks = &runtime.syncer_state.tasks.txids;
            debug_assert!(tasks.get(&TxLabel::Refund).is_some());
            if Some(hash) != tasks.get(&TxLabel::Refund)
                && Some(hash) != tasks.get(&TxLabel::Punish)
            {
                let watch_punish_task = runtime.syncer_state.watch_tx_btc(*hash, TxLabel::Punish);
                event.send_sync_service(
                    runtime.syncer_state.bitcoin_syncer(),
                    SyncMsg::Task(watch_punish_task),
                )?;
            }
            Ok(None)
        }

        _ => Ok(None),
    }
}

fn try_bob_canceled_to_bob_cancel_final(
    event: Event,
    runtime: &mut Runtime,
    bob_txs: BobTxs,
) -> Result<Option<SwapStateMachine>, Error> {
    match event.request {
        // If Cancel Broadcast failed, then we need to go into Buy
        BusMsg::Sync(SyncMsg::Event(SyncEvent::TransactionConfirmations(
            TransactionConfirmations {
                id,
                confirmations: Some(confirmations),
                ..
            },
        ))) if runtime
            .temporal_safety
            .final_tx(confirmations, Blockchain::Bitcoin)
            && runtime.syncer_state.tasks.watched_txs.get(&id) == Some(&TxLabel::Cancel)
            && !runtime.syncer_state.broadcasted_tx(&TxLabel::Refund) =>
        {
            runtime.log_trace("Bob publishes refund tx");
            if !runtime.temporal_safety.safe_refund(confirmations) {
                runtime.log_warn("Publishing refund tx, but we might already have been punished");
            }
            runtime.broadcast(bob_txs.refund_tx, TxLabel::Refund, event.endpoints)?;
            Ok(Some(SwapStateMachine::BobCancelFinal))
        }
        _ => Ok(None),
    }
}

fn try_awaiting_sweep_to_swap_end(
    mut event: Event,
    runtime: &mut Runtime,
) -> Result<Option<SwapStateMachine>, Error> {
    match event.request {
        BusMsg::Sync(SyncMsg::Event(SyncEvent::TaskAborted(TaskAborted { ref id, .. })))
            if id.len() == 1 && runtime.syncer_state.tasks.sweeping_addr == Some(id[0]) =>
        {
            event.send_client_ctl(
                ServiceId::Farcasterd,
                CtlMsg::FundingCanceled(Blockchain::Bitcoin),
            )?;
            runtime.log_info("Aborted swap.");
            Ok(Some(SwapStateMachine::SwapEnd(Outcome::FailureAbort)))
        }

        BusMsg::Sync(SyncMsg::Event(SyncEvent::SweepSuccess(SweepSuccess { id, .. })))
            if runtime.syncer_state.tasks.sweeping_addr == Some(id) =>
        {
            event.send_client_ctl(
                ServiceId::Farcasterd,
                CtlMsg::FundingCanceled(Blockchain::Bitcoin),
            )?;
            runtime.log_info("Aborted swap.");
            Ok(Some(SwapStateMachine::SwapEnd(Outcome::FailureAbort)))
        }
        _ => Ok(None),
    }
}

fn try_alice_reveal_to_alice_core_arbitrating_setup(
    mut event: Event,
    runtime: &mut Runtime,
    alice_reveal: AliceReveal,
) -> Result<Option<SwapStateMachine>, Error> {
    let AliceReveal {
        remote_params,
        mut swap_key_manager,
    } = alice_reveal;
    match event.request.clone() {
        BusMsg::P2p(PeerMsg::CoreArbitratingSetup(setup)) => {
            // register a watch task for arb lock, cancel, and refund
            for (&tx, tx_label) in [&setup.lock, &setup.cancel, &setup.refund].iter().zip([
                TxLabel::Lock,
                TxLabel::Cancel,
                TxLabel::Refund,
            ]) {
                runtime.log_debug(format!("Register watch {} tx", tx_label));
                let txid = tx.clone().extract_tx().txid();
                let task = runtime.syncer_state.watch_tx_btc(txid, tx_label);
                event.send_sync_service(
                    runtime.syncer_state.bitcoin_syncer(),
                    SyncMsg::Task(task),
                )?;
            }
            // handle the core arbitrating setup message with the swap_key_manager
            runtime.log_debug("Handling core arb setup with swap_key_manager");
            let HandleCoreArbitratingSetupRes {
                refund_procedure_signatures,
                alice_txs,
                alice_cancel_signature,
                adaptor_refund,
            } = swap_key_manager.handle_core_arbitrating_setup(
                runtime,
                setup.clone(),
                &remote_params,
            )?;
            // checkpoint alice pre lock bob
            let new_ssm = SwapStateMachine::AliceCoreArbitratingSetup(AliceCoreArbitratingSetup {
                remote_params,
                core_arbitrating_setup: setup,
                alice_cancel_signature,
                adaptor_refund,
                swap_key_manager,
                alice_txs,
            });
            runtime.log_debug("checkpointing alice pre lock state");
            runtime.checkpoint_state(
                event.endpoints,
                Some(PeerMsg::RefundProcedureSignatures(
                    refund_procedure_signatures.clone(),
                )),
                new_ssm.clone(),
            )?;
            // send refund procedure signature message to counter-party
            runtime.log_debug("sending refund proc sig to peer");
            runtime.send_peer(
                event.endpoints,
                PeerMsg::RefundProcedureSignatures(refund_procedure_signatures),
            )?;
            Ok(Some(new_ssm))
        }
        BusMsg::Ctl(CtlMsg::AbortSwap) => handle_abort_swap(event, runtime),
        _ => Ok(None),
    }
}

fn try_alice_core_arbitrating_setup_to_alice_arbitrating_lock_final(
    mut event: Event,
    runtime: &mut Runtime,
    alice_core_arbitrating_setup: AliceCoreArbitratingSetup,
) -> Result<Option<SwapStateMachine>, Error> {
    let AliceCoreArbitratingSetup {
        remote_params,
        core_arbitrating_setup,
        alice_cancel_signature,
        adaptor_refund,
        swap_key_manager,
        alice_txs,
    } = alice_core_arbitrating_setup;
    match event.request {
        BusMsg::Sync(SyncMsg::Event(SyncEvent::TransactionConfirmations(
            TransactionConfirmations {
                id,
                confirmations: Some(confirmations),
                ..
            },
        ))) if runtime
            .temporal_safety
            .final_tx(confirmations, Blockchain::Bitcoin)
            && runtime.syncer_state.tasks.watched_txs.get(&id) == Some(&TxLabel::Lock) =>
        {
            let (spend, view) =
                aggregate_xmr_spend_view(&swap_key_manager.local_params(), &remote_params);
            // Set the monero address creation height for Alice right after the first aggregation
            if runtime.acc_lock_height_lower_bound.is_none() {
                runtime.acc_lock_height_lower_bound =
                    Some(runtime.temporal_safety.block_height_reorg_lower_bound(
                        Blockchain::Monero,
                        runtime.syncer_state.height(Blockchain::Monero),
                    ));
            }
            let viewpair = ViewPair { spend, view };
            let address =
                monero::Address::from_viewpair(runtime.syncer_state.network.into(), &viewpair);
            let swap_id = runtime.swap_id();
            let amount = runtime.deal.parameters.accordant_amount;
            let funding_info = MoneroFundingInfo {
                swap_id,
                address,
                amount,
            };
            let txlabel = TxLabel::AccLock;
            let watch_addr_task = runtime.syncer_state.watch_addr_xmr(
                address,
                view,
                txlabel,
                runtime.acc_lock_height_lower_bound.unwrap_or_else(|| {
                    runtime.temporal_safety.block_height_reorg_lower_bound(
                        Blockchain::Monero,
                        runtime.syncer_state.height(Blockchain::Monero),
                    )
                }),
            );
            event.send_sync_service(
                runtime.syncer_state.monero_syncer(),
                SyncMsg::Task(watch_addr_task),
            )?;
            Ok(Some(SwapStateMachine::AliceArbitratingLockFinal(
                AliceArbitratingLockFinal {
                    swap_key_manager,
                    required_funding_amount: amount,
                    funding_info,
                    remote_params,
                    core_arbitrating_setup,
                    alice_cancel_signature,
                    adaptor_refund,
                    alice_txs,
                },
            )))
        }
        _ => handle_alice_swap_interrupt_after_lock(
            event,
            runtime,
            remote_params,
            adaptor_refund,
            swap_key_manager,
            alice_txs,
        ),
    }
}

fn try_alice_arbitrating_lock_final_to_alice_accordant_lock(
    mut event: Event,
    runtime: &mut Runtime,
    alice_arbitrating_lock_final: AliceArbitratingLockFinal,
) -> Result<Option<SwapStateMachine>, Error> {
    let AliceArbitratingLockFinal {
        swap_key_manager,
        funding_info,
        required_funding_amount,
        remote_params,
        core_arbitrating_setup,
        alice_cancel_signature,
        adaptor_refund,
        alice_txs,
    } = alice_arbitrating_lock_final;
    match event.request {
        BusMsg::Sync(SyncMsg::Event(SyncEvent::Empty(id)))
            if runtime.syncer_state.tasks.watched_addrs.get(&id) == Some(&TxLabel::AccLock) =>
        {
            runtime.log_info(format!(
                "Send {} to {}",
                funding_info.amount.bright_green_bold(),
                funding_info.address.addr(),
            ));
            runtime.syncer_state.awaiting_funding = true;
            if let Some(enquirer) = runtime.enquirer.clone() {
                event.send_ctl_service(
                    enquirer,
                    CtlMsg::FundingInfo(FundingInfo::Monero(funding_info.clone())),
                )?;
            }
            Ok(Some(SwapStateMachine::AliceArbitratingLockFinal(
                AliceArbitratingLockFinal {
                    swap_key_manager,
                    funding_info,
                    required_funding_amount,
                    remote_params,
                    core_arbitrating_setup,
                    alice_cancel_signature,
                    adaptor_refund,
                    alice_txs,
                },
            )))
        }

        // warn user about funding if we're close to cancel becoming valid,
        // and remain in AliceArbitratingLockFinal state
        BusMsg::Sync(SyncMsg::Event(SyncEvent::TransactionConfirmations(
            TransactionConfirmations {
                id,
                confirmations: Some(confirmations),
                ..
            },
        ))) if runtime
            .temporal_safety
            .final_tx(confirmations, Blockchain::Bitcoin)
            && runtime.syncer_state.tasks.watched_txs.get(&id) == Some(&TxLabel::Lock)
            && runtime
                .temporal_safety
                .stop_funding_before_cancel(confirmations)
            && runtime.syncer_state.awaiting_funding =>
        {
            runtime.log_warn("Alice, the swap may be cancelled soon. Do not fund anymore");
            event.complete_ctl_service(
                ServiceId::Farcasterd,
                CtlMsg::FundingCanceled(Blockchain::Monero),
            )?;
            runtime.syncer_state.awaiting_funding = false;
            Ok(Some(SwapStateMachine::AliceArbitratingLockFinal(
                AliceArbitratingLockFinal {
                    swap_key_manager,
                    funding_info,
                    required_funding_amount,
                    remote_params,
                    core_arbitrating_setup,
                    alice_cancel_signature,
                    adaptor_refund,
                    alice_txs,
                },
            )))
        }

        BusMsg::Sync(SyncMsg::Event(SyncEvent::AddressTransaction(AddressTransaction {
            id,
            ref hash,
            amount,
            ref block,
            ref tx,
            incoming,
        }))) if runtime.syncer_state.tasks.watched_addrs.get(&id) == Some(&TxLabel::AccLock)
            && incoming =>
        {
            runtime.log_debug(format!(
                "Event details: {} {:?} {} {:?} {:?}",
                id, hash, amount, block, tx
            ));
            let txlabel = TxLabel::AccLock;
            let task = runtime.syncer_state.watch_tx_xmr(*hash, txlabel);
            if runtime.syncer_state.awaiting_funding {
                event.send_ctl_service(
                    ServiceId::Farcasterd,
                    CtlMsg::FundingCompleted(Blockchain::Monero),
                )?;
                runtime.syncer_state.awaiting_funding = false;
            }
            event.send_sync_service(runtime.syncer_state.monero_syncer(), SyncMsg::Task(task))?;
            if runtime
                .syncer_state
                .tasks
                .watched_addrs
                .remove(&id)
                .is_some()
            {
                let abort_task = runtime.syncer_state.abort_task(id);
                event.send_sync_service(
                    runtime.syncer_state.monero_syncer(),
                    SyncMsg::Task(abort_task),
                )?;
            }

            match amount.cmp(&required_funding_amount.as_pico()) {
                // Underfunding
                Ordering::Less => {
                    // Alice still views underfunding as valid in the hope that Bob still passes her BuyProcSig
                    let msg = format!(
                                    "Too small amount funded. Required: {}, Funded: {}. Do not fund this swap anymore, will attempt to refund.",
                                    required_funding_amount,
                                    monero::Amount::from_pico(amount)
                                );
                    runtime.log_error(&msg);
                    runtime.report_progress_message(event.endpoints, msg)?;
                }
                // Overfunding
                Ordering::Greater => {
                    // Alice overfunded. To ensure that she does not publish the buy transaction
                    // if Bob gives her the BuySig, go straight to AliceCanceled
                    let msg = format!(
                                    "Too big amount funded. Required: {}, Funded: {}. Do not fund this swap anymore, will attempt to refund.",
                                    required_funding_amount,
                                    monero::Amount::from_pico(amount)
                                );
                    runtime.log_error(&msg);
                    runtime.report_progress_message(event.endpoints, msg)?;
                    // Alice moves on to AliceCanceled despite not broadcasting the cancel transaction.
                    return Ok(Some(SwapStateMachine::AliceCanceled(AliceCanceled {
                        remote_params,
                        adaptor_refund,
                        swap_key_manager,
                        alice_txs,
                    })));
                }
                // Funding Exact
                Ordering::Equal => {}
            }

            Ok(Some(SwapStateMachine::AliceAccordantLock(
                AliceAccordantLock {
                    remote_params,
                    core_arbitrating_setup,
                    alice_cancel_signature,
                    adaptor_refund,
                    swap_key_manager,
                    alice_txs,
                },
            )))
        }
        _ => handle_alice_swap_interrupt_after_lock(
            event,
            runtime,
            remote_params,
            adaptor_refund,
            swap_key_manager,
            alice_txs,
        ),
    }
}

fn try_alice_accordant_lock_to_alice_buy_procedure_signature(
    mut event: Event,
    runtime: &mut Runtime,
    alice_accordant_lock: AliceAccordantLock,
) -> Result<Option<SwapStateMachine>, Error> {
    let AliceAccordantLock {
        remote_params,
        core_arbitrating_setup,
        alice_cancel_signature,
        adaptor_refund,
        mut swap_key_manager,
        alice_txs,
    } = alice_accordant_lock;

    match event.request.clone() {
        BusMsg::P2p(PeerMsg::BuyProcedureSignature(buy_procedure_signature)) => {
            // register a watch task for buy
            runtime.log_debug("Registering watch buy tx task");
            let txid = buy_procedure_signature.buy.clone().extract_tx().txid();
            let task = runtime.syncer_state.watch_tx_btc(txid, TxLabel::Buy);
            event.send_sync_service(runtime.syncer_state.bitcoin_syncer(), SyncMsg::Task(task))?;
            // Handle the received buy procedure signature message with the swap_key_manager
            runtime.log_debug("Handling buy procedure signature with swap_key_manager");
            let HandleBuyProcedureSignatureRes { cancel_tx, buy_tx } = swap_key_manager
                .handle_buy_procedure_signature(
                    runtime,
                    buy_procedure_signature,
                    &remote_params,
                    core_arbitrating_setup,
                    alice_cancel_signature,
                )?;

            // Check if we should cancel the swap
            if let Some(SyncMsg::Event(SyncEvent::TransactionConfirmations(
                TransactionConfirmations {
                    confirmations: Some(confirmations),
                    ..
                },
            ))) = runtime.syncer_state.last_tx_event.get(&TxLabel::Lock)
            {
                if runtime.temporal_safety.valid_cancel(*confirmations) {
                    runtime.broadcast(cancel_tx, TxLabel::Cancel, event.endpoints)?;
                    return Ok(Some(SwapStateMachine::AliceCanceled(AliceCanceled {
                        remote_params,
                        adaptor_refund,
                        swap_key_manager,
                        alice_txs,
                    })));
                }
            }

            // Broadcast the Buy transaction
            runtime.broadcast(buy_tx, TxLabel::Buy, event.endpoints)?;

            // checkpoint swap alice pre buy
            let new_ssm = SwapStateMachine::AliceBuyProcedureSignature;
            runtime.log_debug("checkpointing alice pre buy swapd state");
            runtime.checkpoint_state(event.endpoints, None, new_ssm.clone())?;
            Ok(Some(new_ssm))
        }
        _ => handle_alice_swap_interrupt_after_lock(
            event,
            runtime,
            remote_params,
            adaptor_refund,
            swap_key_manager,
            alice_txs,
        ),
    }
}

fn try_alice_buy_procedure_signature_to_swap_end(
    event: Event,
    runtime: &mut Runtime,
) -> Result<Option<SwapStateMachine>, Error> {
    match event.request {
        BusMsg::Sync(SyncMsg::Event(SyncEvent::TransactionConfirmations(
            TransactionConfirmations {
                id,
                confirmations: Some(confirmations),
                ..
            },
        ))) if runtime
            .temporal_safety
            .final_tx(confirmations, Blockchain::Bitcoin)
            && runtime.syncer_state.tasks.watched_txs.get(&id) == Some(&TxLabel::Buy) =>
        {
<<<<<<< HEAD
            let abort_all = Task::Abort(Abort {
                task_target: TaskTarget::AllTasks,
                respond: Boolean::False,
            });
            event.send_sync_service(
                runtime.syncer_state.monero_syncer(),
                SyncMsg::Task(abort_all.clone()),
            )?;
            event.send_sync_service(
                runtime.syncer_state.bitcoin_syncer(),
                SyncMsg::Task(abort_all),
            )?;
=======
>>>>>>> 03cba21b
            Ok(Some(SwapStateMachine::SwapEnd(Outcome::SuccessSwap)))
        }
        _ => Ok(None),
    }
}

fn try_alice_canceled_to_alice_refund_or_alice_punish(
    mut event: Event,
    runtime: &mut Runtime,
    alice_canceled: AliceCanceled,
) -> Result<Option<SwapStateMachine>, Error> {
    let AliceCanceled {
        remote_params,
        adaptor_refund,
        mut swap_key_manager,
        alice_txs,
    } = alice_canceled;
    match event.request.clone() {
        BusMsg::Sync(SyncMsg::Event(SyncEvent::TransactionConfirmations(
            TransactionConfirmations {
                id,
                confirmations: Some(confirmations),
                ref tx,
                ..
            },
        ))) => {
            match runtime.syncer_state.tasks.watched_txs.get(&id) {
                // Alice can punish once Cancel is final and the punish timelock is expired
                Some(&TxLabel::Cancel)
                    if runtime
                        .temporal_safety
                        .final_tx(confirmations, Blockchain::Bitcoin)
                        && runtime.temporal_safety.valid_punish(confirmations)
                        && !runtime.syncer_state.broadcasted_tx(&TxLabel::Punish) =>
                {
                    runtime.log_debug("Publishing punish tx");
                    // syncer's watch punish tx task
                    let txid = alice_txs.punish_tx.txid();
                    let task = runtime.syncer_state.watch_tx_btc(txid, TxLabel::Punish);
                    event.send_sync_service(
                        runtime.syncer_state.bitcoin_syncer(),
                        SyncMsg::Task(task),
                    )?;
                    runtime.broadcast(
                        alice_txs.punish_tx.clone(),
                        TxLabel::Punish,
                        event.endpoints,
                    )?;
                    Ok(Some(SwapStateMachine::AliceCanceled(AliceCanceled {
                        remote_params,
                        adaptor_refund,
                        swap_key_manager,
                        alice_txs,
                    })))
                }

                // When Alice's Punish transaction is final, end the swap
                Some(&TxLabel::Punish)
                    if runtime
                        .temporal_safety
                        .final_tx(confirmations, Blockchain::Bitcoin) =>
                {
<<<<<<< HEAD
                    let abort_all = Task::Abort(Abort {
                        task_target: TaskTarget::AllTasks,
                        respond: Boolean::False,
                    });
                    event.send_sync_service(
                        runtime.syncer_state.monero_syncer(),
                        SyncMsg::Task(abort_all.clone()),
                    )?;
                    event.send_sync_service(
                        runtime.syncer_state.bitcoin_syncer(),
                        SyncMsg::Task(abort_all),
                    )?;
                    let outcome = Outcome::FailurePunish;
                    Ok(Some(SwapStateMachine::SwapEnd(outcome)))
=======
                    Ok(Some(SwapStateMachine::SwapEnd(Outcome::FailurePunish)))
>>>>>>> 03cba21b
                }

                // Hit this path if Alice overfunded, moved on to AliceCanceled, but
                // could not broadcast cancel yet since not available, so broadcast
                // if available now. Note that this will also broadcast if Bob
                // broadcasted cancel, which is fine.
                Some(&TxLabel::Lock)
                    if runtime
                        .temporal_safety
                        .final_tx(confirmations, Blockchain::Bitcoin)
                        && runtime.temporal_safety.valid_cancel(confirmations)
                        && !runtime.syncer_state.broadcasted_tx(&TxLabel::Cancel) =>
                {
                    runtime.log_debug("Publishing cancel tx");
                    // syncer's watch cancel tx task
                    let txid = alice_txs.cancel_tx.txid();
                    let task = runtime.syncer_state.watch_tx_btc(txid, TxLabel::Cancel);
                    event.send_sync_service(
                        runtime.syncer_state.bitcoin_syncer(),
                        SyncMsg::Task(task),
                    )?;
                    runtime.broadcast(
                        alice_txs.cancel_tx.clone(),
                        TxLabel::Cancel,
                        event.endpoints,
                    )?;
                    Ok(Some(SwapStateMachine::AliceCanceled(AliceCanceled {
                        remote_params,
                        adaptor_refund,
                        swap_key_manager,
                        alice_txs,
                    })))
                }

                // When Alice learns of the refund transaction, immediately extract the Monero keys from its adaptor signature
                Some(&TxLabel::Refund)
                    if runtime
                        .syncer_state
                        .tasks
                        .txids
                        .contains_key(&TxLabel::Refund) =>
                {
                    runtime.log_debug("Subscribe Refund address task");
                    let tx = bitcoin::Transaction::deserialize(
                        &tx.iter().flatten().copied().collect::<Vec<u8>>(),
                    )?;

                    runtime.log_info(format!(
                        "{} transaction in mempool or block",
                        TxLabel::Refund
                    ));
                    let sweep_xmr = swap_key_manager.process_refund_tx(
                        &mut event,
                        runtime,
                        tx,
                        remote_params,
                        adaptor_refund,
                    )?;

                    runtime
                        .syncer_state
                        .tasks
                        .txids
                        .remove_entry(&TxLabel::Refund);

                    // Check if we already registered the lock transaction, if so, initiate sweeping procedure
                    runtime.log_debug(format!("{:?}", runtime.syncer_state.confirmations));
                    if runtime
                        .syncer_state
                        .confirmations
                        .get(&TxLabel::AccLock)
                        .is_some()
                    {
                        let task = runtime.syncer_state.sweep_xmr(sweep_xmr.clone(), true);
                        let sweep_address = if let Task::SweepAddress(sweep_address) = task {
                            sweep_address
                        } else {
                            return Ok(None);
                        };
                        runtime.log_monero_maturity(sweep_xmr.destination_address);
                        runtime.log_warn(
                            "Peerd might crash, just ignore it, counterparty closed \
                                    connection but you don't need it anymore!",
                        );
                        Ok(Some(SwapStateMachine::AliceRefund(sweep_address)))
                    } else {
                        if runtime.syncer_state.awaiting_funding {
                            runtime.log_warn(
                            "FundingCompleted never emitted, emitting it now to clean up farcasterd",
                        );
                            runtime.syncer_state.awaiting_funding = false;
                            event.send_ctl_service(
                                ServiceId::Farcasterd,
                                CtlMsg::FundingCompleted(Blockchain::Monero),
                            )?;
                        }
<<<<<<< HEAD
                        let abort_all = Task::Abort(Abort {
                            task_target: TaskTarget::AllTasks,
                            respond: Boolean::False,
                        });
                        event.send_sync_service(
                            runtime.syncer_state.monero_syncer(),
                            SyncMsg::Task(abort_all.clone()),
                        )?;
                        event.send_sync_service(
                            runtime.syncer_state.bitcoin_syncer(),
                            SyncMsg::Task(abort_all),
                        )?;
=======
>>>>>>> 03cba21b
                        Ok(Some(SwapStateMachine::SwapEnd(Outcome::FailureRefund)))
                    }
                }
                _ => Ok(None),
            }
        }
        _ => Ok(None),
    }
}

fn try_alice_refund_to_alice_refund_sweeping(
    mut event: Event,
    runtime: &mut Runtime,
    sweep_address: SweepAddress,
) -> Result<Option<SwapStateMachine>, Error> {
    match event.request {
        BusMsg::Sync(SyncMsg::Event(SyncEvent::TransactionConfirmations(
            TransactionConfirmations {
                confirmations: Some(confirmations),
                ..
            },
        ))) if confirmations >= SWEEP_MONERO_THRESHOLD => {
            runtime.log_info(format!(
                "Monero are spendable now (height {}), sweeping ephemeral swap_key_manager",
                runtime.syncer_state.monero_height.label(),
            ));
            event.send_sync_service(
                runtime.syncer_state.monero_syncer(),
                SyncMsg::Task(Task::SweepAddress(sweep_address)),
            )?;
            Ok(Some(SwapStateMachine::AliceRefundSweeping))
        }
        _ => Ok(None),
    }
}

fn try_alice_refund_sweeping_to_swap_end(
    mut event: Event,
    runtime: &mut Runtime,
) -> Result<Option<SwapStateMachine>, Error> {
    match event.request {
        BusMsg::Sync(SyncMsg::Event(SyncEvent::SweepSuccess(SweepSuccess { id, .. })))
            if runtime.syncer_state.tasks.sweeping_addr == Some(id) =>
        {
            if runtime.syncer_state.awaiting_funding {
                runtime.log_warn(
                    "FundingCompleted never emitted, but not possible to sweep \
                        monero without passing through funding completed: \
                        emitting it now to clean up farcasterd",
                );
                runtime.syncer_state.awaiting_funding = false;
                event.send_ctl_service(
                    ServiceId::Farcasterd,
                    CtlMsg::FundingCompleted(Blockchain::Monero),
                )?;
            }
<<<<<<< HEAD
            let abort_all = Task::Abort(Abort {
                task_target: TaskTarget::AllTasks,
                respond: Boolean::False,
            });
            event.send_sync_service(
                runtime.syncer_state.monero_syncer(),
                SyncMsg::Task(abort_all.clone()),
            )?;
            event.send_sync_service(
                runtime.syncer_state.bitcoin_syncer(),
                SyncMsg::Task(abort_all),
            )?;
=======
>>>>>>> 03cba21b
            Ok(Some(SwapStateMachine::SwapEnd(Outcome::FailureRefund)))
        }
        _ => Ok(None),
    }
}

fn try_bob_buy_sweeping_to_swap_end(
    mut event: Event,
    runtime: &mut Runtime,
) -> Result<Option<SwapStateMachine>, Error> {
    match event.request {
        BusMsg::Sync(SyncMsg::Event(SyncEvent::SweepSuccess(SweepSuccess { id, .. })))
            if runtime.syncer_state.tasks.sweeping_addr == Some(id) =>
        {
            if runtime.syncer_state.awaiting_funding {
                runtime.log_warn(
                    "FundingCompleted never emitted, emitting it now to clean up farcasterd stats",
                );
                runtime.syncer_state.awaiting_funding = false;
                event.send_ctl_service(
                    ServiceId::Farcasterd,
                    CtlMsg::FundingCompleted(Blockchain::Bitcoin),
                )?;
            }
<<<<<<< HEAD
            let abort_all = Task::Abort(Abort {
                task_target: TaskTarget::AllTasks,
                respond: Boolean::False,
            });
            event.send_sync_service(
                runtime.syncer_state.monero_syncer(),
                SyncMsg::Task(abort_all.clone()),
            )?;
            event.send_sync_service(
                runtime.syncer_state.bitcoin_syncer(),
                SyncMsg::Task(abort_all),
            )?;
=======
>>>>>>> 03cba21b
            Ok(Some(SwapStateMachine::SwapEnd(Outcome::SuccessSwap)))
        }
        _ => Ok(None),
    }
}

fn attempt_transition_to_bob_reveal(
    event: Event,
    runtime: &mut Runtime,
    remote_commit: CommitAliceParameters,
    mut swap_key_manager: BobSwapKeyManager,
) -> Result<Option<SwapStateMachine>, Error> {
    match event.request.clone() {
        BusMsg::P2p(PeerMsg::Reveal(Reveal::Alice { parameters, proof })) => {
            runtime.log_info("Handling reveal with swap_key_manager");
            let (bob_reveal, remote_params) =
                swap_key_manager.handle_alice_reveals(runtime, parameters, proof, remote_commit)?;

            // The swap_key_manager only returns reveal if we are Bob Maker
            if let Some(bob_reveal) = bob_reveal {
                runtime.send_peer(event.endpoints, PeerMsg::Reveal(bob_reveal))?;
            }

            // start watching bitcoin fee estimate
            runtime.syncer_state.watch_bitcoin_fee(event.endpoints)?;

            Ok(Some(SwapStateMachine::BobReveal(BobReveal {
                remote_params,
                swap_key_manager,
            })))
        }
        BusMsg::Ctl(CtlMsg::AbortSwap) => handle_bob_abort_swap(event, runtime, swap_key_manager),
        _ => Ok(None),
    }
}

fn attempt_transition_to_alice_reveal(
    event: Event,
    runtime: &mut Runtime,
    remote_commit: CommitBobParameters,
    mut swap_key_manager: AliceSwapKeyManager,
) -> Result<Option<SwapStateMachine>, Error> {
    match event.request {
        BusMsg::P2p(PeerMsg::Reveal(Reveal::Bob { parameters, proof })) => {
            runtime.log_info("Handling reveal with swap_key_manager");
            let (alice_reveal, remote_params) =
                swap_key_manager.handle_bob_reveals(runtime, parameters, proof, remote_commit)?;

            // The swap_key_manager only returns reveal if we are Alice Maker
            if let Some(alice_reveal) = alice_reveal {
                runtime.send_peer(event.endpoints, PeerMsg::Reveal(alice_reveal))?;
            }
            Ok(Some(SwapStateMachine::AliceReveal(AliceReveal {
                remote_params,
                swap_key_manager,
            })))
        }
        BusMsg::Ctl(CtlMsg::AbortSwap) => handle_abort_swap(event, runtime),
        _ => Ok(None),
    }
}

/// Checks whether Bob can cancel the swap and does so if possible.
/// Throws a warning if Bob tries to abort since swap already locked in.
fn handle_bob_swap_interrupt_after_lock(
    mut event: Event,
    runtime: &mut Runtime,
    bob_txs: BobTxs,
) -> Result<Option<SwapStateMachine>, Error> {
    match event.request {
        BusMsg::Ctl(CtlMsg::AbortSwap) => handle_abort_impossible(event, runtime),

        BusMsg::Sync(SyncMsg::Event(SyncEvent::TransactionConfirmations(
            TransactionConfirmations {
                id,
                confirmations: Some(confirmations),
                ..
            },
        ))) if runtime
            .temporal_safety
            .final_tx(confirmations, Blockchain::Bitcoin)
            && runtime.syncer_state.tasks.watched_txs.get(&id) == Some(&TxLabel::Lock)
            && runtime.temporal_safety.valid_cancel(confirmations)
            && !runtime.syncer_state.broadcasted_tx(&TxLabel::Cancel) =>
        {
            watch_cancel_address(runtime, &mut event, &bob_txs)?;

            runtime.broadcast(bob_txs.cancel_tx, TxLabel::Cancel, event.endpoints)?;
            Ok(None)
        }

        BusMsg::Sync(SyncMsg::Event(SyncEvent::TransactionConfirmations(
            TransactionConfirmations {
                id,
                confirmations: Some(_),
                ..
            },
        ))) if runtime.syncer_state.tasks.watched_txs.get(&id) == Some(&TxLabel::Cancel) => {
            watch_cancel_address(runtime, &mut event, &bob_txs)?;
            Ok(Some(SwapStateMachine::BobCanceled(bob_txs)))
        }
        _ => Ok(None),
    }
}

/// Checks whether the swap has already been cancelled.
/// Checks whether Alice can cancel the swap and does so if possible.
/// Throws a warning if Alice tries to abort since swap already locked in.
fn handle_alice_swap_interrupt_after_lock(
    mut event: Event,
    runtime: &mut Runtime,
    remote_params: Parameters,
    adaptor_refund: WrappedEncryptedSignature,
    swap_key_manager: AliceSwapKeyManager,
    alice_txs: AliceTxs,
) -> Result<Option<SwapStateMachine>, Error> {
    match event.request {
        BusMsg::Sync(SyncMsg::Event(SyncEvent::TransactionConfirmations(
            TransactionConfirmations {
                id,
                confirmations: Some(_),
                ..
            },
        ))) if runtime.syncer_state.tasks.watched_txs.get(&id) == Some(&TxLabel::Cancel) => {
            runtime.log_warn("This swap was canceled. Do not fund anymore.");
            if runtime.syncer_state.awaiting_funding {
                event.send_ctl_service(
                    ServiceId::Farcasterd,
                    CtlMsg::FundingCanceled(Blockchain::Monero),
                )?;
                runtime.syncer_state.awaiting_funding = false;
            }
            Ok(Some(SwapStateMachine::AliceCanceled(AliceCanceled {
                remote_params,
                adaptor_refund,
                swap_key_manager,
                alice_txs,
            })))
        }
        BusMsg::Sync(SyncMsg::Event(SyncEvent::TransactionConfirmations(
            TransactionConfirmations {
                id,
                confirmations: Some(confirmations),
                ..
            },
        ))) if runtime.syncer_state.tasks.watched_txs.get(&id) == Some(&TxLabel::Lock)
            && runtime.temporal_safety.valid_cancel(confirmations)
            && !runtime.syncer_state.broadcasted_tx(&TxLabel::Cancel) =>
        {
            runtime.broadcast(alice_txs.cancel_tx, TxLabel::Cancel, event.endpoints)?;
            Ok(None)
        }
        BusMsg::Sync(SyncMsg::Event(SyncEvent::TransactionConfirmations(
            TransactionConfirmations {
                id,
                confirmations: Some(_),
                ..
            },
        ))) if runtime.syncer_state.tasks.watched_txs.get(&id) == Some(&TxLabel::Cancel) => {
            Ok(Some(SwapStateMachine::AliceCanceled(AliceCanceled {
                remote_params,
                adaptor_refund,
                swap_key_manager,
                alice_txs,
            })))
        }
        BusMsg::Ctl(CtlMsg::AbortSwap) => handle_abort_impossible(event, runtime),

        _ => Ok(None),
    }
}

fn handle_abort_swap(
    event: Event,
    runtime: &mut Runtime,
) -> Result<Option<SwapStateMachine>, Error> {
    event.complete_client_info(InfoMsg::String("Aborted swap".to_string()))?;
    runtime.log_info("Aborted swap.");
    Ok(Some(SwapStateMachine::SwapEnd(Outcome::FailureAbort)))
}

fn handle_abort_impossible(
    event: Event,
    runtime: &mut Runtime,
) -> Result<Option<SwapStateMachine>, Error> {
    let msg = "Swap is already locked-in, cannot manually abort anymore.".to_string();
    runtime.log_warn(&msg);
    event.complete_client_ctl(CtlMsg::Failure(Failure {
        code: FailureCode::Unknown,
        info: msg,
    }))?;
    Ok(None)
}

fn handle_bob_abort_swap(
    mut event: Event,
    runtime: &mut Runtime,
    mut swap_key_manager: BobSwapKeyManager,
) -> Result<Option<SwapStateMachine>, Error> {
    let funding_address = swap_key_manager
        .funding_address()
        .expect("Am Bob, so have funding address");
    let sweep_btc = swap_key_manager.process_get_sweep_bitcoin_address(funding_address)?;
    runtime.log_info(format!(
        "Sweeping source (funding) address: {} to destination address: {}",
        sweep_btc.source_address.addr(),
        sweep_btc.destination_address.addr()
    ));
    let task = runtime.syncer_state.sweep_btc(sweep_btc, false);
    event.send_sync_service(runtime.syncer_state.bitcoin_syncer(), SyncMsg::Task(task))?;
    event.complete_client_info(InfoMsg::String(
        "Aborting swap, checking if funds can be sweeped.".to_string(),
    ))?;
    Ok(Some(SwapStateMachine::BobAbortAwaitingBitcoinSweep))
}

fn watch_cancel_address(
    runtime: &mut Runtime,
    event: &mut Event,
    bob_txs: &BobTxs,
) -> Result<(), Error> {
    // add a watch for the cancel tx output address. This is necessary so Bob can detect punish:
    // Since Alice can craft the punish tx at her leisure and Bob won't know its txid in advance,
    // Bob needs to watch the address of the cancel script to detect the punish tx.
    let cancel_script = &bob_txs.cancel_tx.output[0].script_pubkey;
    let cancel_address =
        bitcoin::Address::from_script(cancel_script, runtime.syncer_state.network.into())
            .expect("cancel script is valid");
    runtime.log_debug(format!("Watching cancel address {}", cancel_address));
    let watch_addr_task = runtime
        .syncer_state
        .watch_addr_btc(cancel_address, TxLabel::Cancel);
    event.send_sync_service(
        runtime.syncer_state.bitcoin_syncer(),
        SyncMsg::Task(watch_addr_task),
    )?;
    Ok(())
}<|MERGE_RESOLUTION|>--- conflicted
+++ resolved
@@ -1360,40 +1360,9 @@
         {
             match runtime.syncer_state.tasks.watched_txs.get(&id) {
                 Some(&TxLabel::Refund) => {
-<<<<<<< HEAD
-                    let abort_all = Task::Abort(Abort {
-                        task_target: TaskTarget::AllTasks,
-                        respond: Boolean::False,
-                    });
-                    event.send_sync_service(
-                        runtime.syncer_state.monero_syncer(),
-                        SyncMsg::Task(abort_all.clone()),
-                    )?;
-                    event.send_sync_service(
-                        runtime.syncer_state.bitcoin_syncer(),
-                        SyncMsg::Task(abort_all),
-                    )?;
-                    // send swap outcome to farcasterd
                     Ok(Some(SwapStateMachine::SwapEnd(Outcome::FailureRefund)))
                 }
                 Some(&TxLabel::Punish) => {
-                    let abort_all = Task::Abort(Abort {
-                        task_target: TaskTarget::AllTasks,
-                        respond: Boolean::False,
-                    });
-                    event.send_sync_service(
-                        runtime.syncer_state.monero_syncer(),
-                        SyncMsg::Task(abort_all.clone()),
-                    )?;
-                    event.send_sync_service(
-                        runtime.syncer_state.bitcoin_syncer(),
-                        SyncMsg::Task(abort_all),
-                    )?;
-=======
-                    Ok(Some(SwapStateMachine::SwapEnd(Outcome::FailureRefund)))
-                }
-                Some(&TxLabel::Punish) => {
->>>>>>> 03cba21b
                     Ok(Some(SwapStateMachine::SwapEnd(Outcome::FailurePunish)))
                 }
                 _ => Ok(None),
@@ -1902,21 +1871,6 @@
             .final_tx(confirmations, Blockchain::Bitcoin)
             && runtime.syncer_state.tasks.watched_txs.get(&id) == Some(&TxLabel::Buy) =>
         {
-<<<<<<< HEAD
-            let abort_all = Task::Abort(Abort {
-                task_target: TaskTarget::AllTasks,
-                respond: Boolean::False,
-            });
-            event.send_sync_service(
-                runtime.syncer_state.monero_syncer(),
-                SyncMsg::Task(abort_all.clone()),
-            )?;
-            event.send_sync_service(
-                runtime.syncer_state.bitcoin_syncer(),
-                SyncMsg::Task(abort_all),
-            )?;
-=======
->>>>>>> 03cba21b
             Ok(Some(SwapStateMachine::SwapEnd(Outcome::SuccessSwap)))
         }
         _ => Ok(None),
@@ -1979,24 +1933,7 @@
                         .temporal_safety
                         .final_tx(confirmations, Blockchain::Bitcoin) =>
                 {
-<<<<<<< HEAD
-                    let abort_all = Task::Abort(Abort {
-                        task_target: TaskTarget::AllTasks,
-                        respond: Boolean::False,
-                    });
-                    event.send_sync_service(
-                        runtime.syncer_state.monero_syncer(),
-                        SyncMsg::Task(abort_all.clone()),
-                    )?;
-                    event.send_sync_service(
-                        runtime.syncer_state.bitcoin_syncer(),
-                        SyncMsg::Task(abort_all),
-                    )?;
-                    let outcome = Outcome::FailurePunish;
-                    Ok(Some(SwapStateMachine::SwapEnd(outcome)))
-=======
                     Ok(Some(SwapStateMachine::SwapEnd(Outcome::FailurePunish)))
->>>>>>> 03cba21b
                 }
 
                 // Hit this path if Alice overfunded, moved on to AliceCanceled, but
@@ -2093,21 +2030,6 @@
                                 CtlMsg::FundingCompleted(Blockchain::Monero),
                             )?;
                         }
-<<<<<<< HEAD
-                        let abort_all = Task::Abort(Abort {
-                            task_target: TaskTarget::AllTasks,
-                            respond: Boolean::False,
-                        });
-                        event.send_sync_service(
-                            runtime.syncer_state.monero_syncer(),
-                            SyncMsg::Task(abort_all.clone()),
-                        )?;
-                        event.send_sync_service(
-                            runtime.syncer_state.bitcoin_syncer(),
-                            SyncMsg::Task(abort_all),
-                        )?;
-=======
->>>>>>> 03cba21b
                         Ok(Some(SwapStateMachine::SwapEnd(Outcome::FailureRefund)))
                     }
                 }
@@ -2164,21 +2086,6 @@
                     CtlMsg::FundingCompleted(Blockchain::Monero),
                 )?;
             }
-<<<<<<< HEAD
-            let abort_all = Task::Abort(Abort {
-                task_target: TaskTarget::AllTasks,
-                respond: Boolean::False,
-            });
-            event.send_sync_service(
-                runtime.syncer_state.monero_syncer(),
-                SyncMsg::Task(abort_all.clone()),
-            )?;
-            event.send_sync_service(
-                runtime.syncer_state.bitcoin_syncer(),
-                SyncMsg::Task(abort_all),
-            )?;
-=======
->>>>>>> 03cba21b
             Ok(Some(SwapStateMachine::SwapEnd(Outcome::FailureRefund)))
         }
         _ => Ok(None),
@@ -2203,21 +2110,6 @@
                     CtlMsg::FundingCompleted(Blockchain::Bitcoin),
                 )?;
             }
-<<<<<<< HEAD
-            let abort_all = Task::Abort(Abort {
-                task_target: TaskTarget::AllTasks,
-                respond: Boolean::False,
-            });
-            event.send_sync_service(
-                runtime.syncer_state.monero_syncer(),
-                SyncMsg::Task(abort_all.clone()),
-            )?;
-            event.send_sync_service(
-                runtime.syncer_state.bitcoin_syncer(),
-                SyncMsg::Task(abort_all),
-            )?;
-=======
->>>>>>> 03cba21b
             Ok(Some(SwapStateMachine::SwapEnd(Outcome::SuccessSwap)))
         }
         _ => Ok(None),

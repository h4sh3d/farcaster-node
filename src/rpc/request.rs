--- conflicted
+++ resolved
@@ -186,7 +186,6 @@
     #[display(inner)]
     CheckpointList(List<CheckpointEntry>),
     // - End RetrieveAllCheckpointInfo section
-
     #[api(type = 6)]
     #[display("peerd_unreachable({0})")]
     PeerdUnreachable(ServiceId),
@@ -689,29 +688,6 @@
     StateTransition(String),
 }
 
-<<<<<<< HEAD
-=======
-#[cfg_attr(feature = "serde", serde_as)]
-#[derive(Clone, PartialEq, Eq, Debug, Display, StrictEncode, StrictDecode)]
-#[cfg_attr(
-    feature = "serde",
-    derive(Serialize, Deserialize),
-    serde(crate = "serde_crate")
-)]
-#[display(NodeInfo::to_yaml_string)]
-pub struct NodeInfo {
-    pub listens: Vec<InetSocketAddr>,
-    #[serde_as(as = "DurationSeconds")]
-    pub uptime: Duration,
-    pub since: u64,
-    #[serde_as(as = "Vec<DisplayFromStr>")]
-    pub peers: Vec<NodeAddr>,
-    pub swaps: Vec<SwapId>,
-    #[serde_as(as = "Vec<DisplayFromStr>")]
-    pub offers: Vec<PublicOffer>,
-}
-
->>>>>>> 112351b2
 #[derive(Clone, PartialEq, Eq, Debug, Display, StrictEncode, StrictDecode)]
 #[display("{1}")]
 pub struct BitcoinAddress(pub SwapId, pub bitcoin::Address);

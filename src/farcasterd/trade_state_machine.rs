use crate::bus::ctl::{
    BitcoinFundingInfo, CtlMsg, FundingInfo, InitMakerSwap, InitTakerSwap, MoneroFundingInfo,
    ProtoPublicOffer, PubOffer, SwapKeys, WrappedKeyManager,
};
use crate::bus::info::{InfoMsg, MadeOffer, OfferInfo, TookOffer};
use crate::bus::p2p::{Commit, PeerMsg};
use crate::bus::{CheckpointEntry, Failure, FailureCode, OfferStatus, OfferStatusPair};
use crate::farcasterd::runtime::{launch_swapd, syncer_up, Runtime};
use crate::LogStyle;
use crate::{
    bus::{BusMsg, Outcome},
    error::Error,
    event::{Event, StateMachine, StateMachineExecutor},
    ServiceId,
};
use farcaster_core::blockchain::Blockchain;
use farcaster_core::role::TradeRole;
use farcaster_core::swap::{btcxmr::PublicOffer, SwapId};
use internet2::addr::{NodeAddr, NodeId};
use microservices::esb::Handler;
use std::convert::TryInto;
use std::str::FromStr;

/// State machine for launching a swap and cleaning up once done.
///
/// State machine automaton:
/// ```ignore
/// StartRestore   StartMaker    StartTaker
///       |            |             |
///       |            |         ____|____
///       |            |        |         |
///       |            V        |         V
///       |        MakeOffer    |   TakerConnect
///       |            |        |         |
///       |            V        V         V
///       |        TakerCommit   TakeOffer
///       |            |____________|
///       |                  |
///       V                  V
/// RestoringSwapd     SwapdLaunched
///       |__________________|
///                |
///                V
///           SwapdRunning
///                |
///                V
///               End
/// ```
#[derive(Display)]
pub enum TradeStateMachine {
    /// StartMaker state - transitions to MakeOffer on cli request or None on
    /// failure. Transition to MakeOffer triggers a listen peerd launch (if
    /// required), sends SetOfferStatus to databased, sends MadeOffer back to cli.
    #[display("Start Maker")]
    StartMaker,

    /// StartTaker state - transitions to TakeOffer on cli request or None on
    /// failure, or TakerConnect if not yet connected. Transition to TakeOffer
    /// triggers a connect peerd launch (if required). If connected, sends
    /// CreateSwapKeys to walletd, sends TookOffer back to cli.
    #[display("Start Taker")]
    StartTaker,

    /// StartRestore - transitions to RestoringSwapd on cli request or None on
    /// failure. Transition to RestoringSwapd triggers launching swapd and
    /// syncers, and peerd connect if we are the taker - sends reply to cli.
    #[display("Start Restore")]
    StartRestore,

    /// TakerConnect state - transitions to TakeOffer once ConnectSuccess is
    /// received from peerd or None if ConnectFailed is received. On
    /// ConnectSuccess sends CreateSwapKeys to walletd and TookOffer back to
    /// cli. On Connect Failed sends Failure back to cli.
    #[display("Taker Connect")]
    TakerConnect(TakerConnect),

    /// MakeOffer state - transitions to TakerCommit once TakerCommit is
    /// received from a counterpary or None if RevokeOffer is received from the
    /// user. Transition to TakerCommit triggers sending CreateSwapKeys to
    /// walletd and sending SetOfferStatus to databased.
    #[display("Make Offer")]
    MakeOffer(MakeOffer),

    /// TakerCommit state - transitions to SwapdLaunched once SwapKeys is
    /// received from walletd. Transition to SwapdLaunched triggers launch
    /// swapd.
    #[display("Taker Commit")]
    TakerCommit(TakerCommit),

    /// TakeOffer state - transitions to SwapdLaunched once SwapKeys is
    /// received from walletd. Transition to SwapdLaunched triggers launch
    /// swapd.
    #[display("Take Offer")]
    TakeOffer(TakeOffer),

    /// RestoringSwapd state - transitions to SwapdRunning once the various
    /// Hello's are received. Transition to RestoringSwapd triggers
    /// RestoreCheckpoint request to database.
    #[display("Restoring Swapd")]
    RestoringSwapd(RestoringSwapd),

    /// SwapdLaunched state - transitions to SwapRunning once the various
    /// Hello's are reiceved. Transition to SwapRunning triggers sending
    /// TakeSwap to swapd
    #[display("Swapd Launched")]
    SwapdLaunched(SwapdLaunched),

    /// SwapdRunning state - transitions to None once the SwapOutcome is received
    /// from its swapd. Transition to None triggers clean up. Handles requests
    /// affecting the connection status and funding status of a swap.
    #[display("Swapd Running")]
    SwapdRunning(SwapdRunning),
}

pub struct MakeOffer {
    public_offer: PublicOffer,
    arb_addr: bitcoin::Address,
    acc_addr: monero::Address,
}

pub struct TakerCommit {
    peerd: ServiceId,
    public_offer: PublicOffer,
    commit: Commit,
    target_bitcoin_address: bitcoin::Address,
    target_monero_address: monero::Address,
}

pub struct TakerConnect {
    public_offer: PublicOffer,
    arb_addr: bitcoin::Address,
    acc_addr: monero::Address,
    source: ServiceId,
}

pub struct TakeOffer {
    public_offer: PublicOffer,
    arb_addr: bitcoin::Address,
    acc_addr: monero::Address,
    peerd: ServiceId,
}

pub struct SwapdLaunched {
    peerd: ServiceId,
    public_offer: PublicOffer,
    swap_id: SwapId,
    arbitrating_syncer_up: Option<ServiceId>,
    accordant_syncer_up: Option<ServiceId>,
    swapd_up: bool,
    consumed_offer_role: ConsumedOfferRole,
    peerd_reconnected: bool,
    key_manager: WrappedKeyManager,
    target_bitcoin_address: bitcoin::Address,
    target_monero_address: monero::Address,
}

pub struct RestoringSwapd {
    swap_id: SwapId,
    public_offer: PublicOffer,
    trade_role: TradeRole,
    expected_counterparty_node_id: Option<NodeId>,
    arbitrating_syncer_up: Option<ServiceId>,
    accordant_syncer_up: Option<ServiceId>,
    swapd_up: bool,
    expect_connection: bool,
    peerd: Option<ServiceId>,
}

pub struct SwapdRunning {
    peerd: Option<ServiceId>,
    public_offer: PublicOffer,
    arbitrating_syncer: ServiceId,
    accordant_syncer: ServiceId,
    swap_id: SwapId,
    funding_info: Option<FundingInfo>,
    auto_funded: bool,
    clients_awaiting_connect_result: Vec<ServiceId>,
    trade_role: TradeRole,
}

#[derive(Clone)]
pub enum ConsumedOfferRole {
    Taker,
    Maker(Commit),
}

impl From<ConsumedOfferRole> for TradeRole {
    fn from(consumed_offer: ConsumedOfferRole) -> Self {
        match consumed_offer {
            ConsumedOfferRole::Taker => TradeRole::Taker,
            ConsumedOfferRole::Maker(_) => TradeRole::Maker,
        }
    }
}

impl StateMachine<Runtime, Error> for TradeStateMachine {
    fn next(self, event: Event, runtime: &mut Runtime) -> Result<Option<Self>, Error> {
        debug!(
            "{} | Checking event request {} from {} for state transition",
            self.swap_id().map_or("…".to_string(), |s| s.to_string()),
            event.request,
            event.source
        );
        match self {
            TradeStateMachine::StartTaker => {
                attempt_transition_to_taker_connect_or_take_offer(event, runtime)
            }
            TradeStateMachine::StartMaker => attempt_transition_to_make_offer(event, runtime),
            TradeStateMachine::StartRestore => {
                attempt_transition_to_restoring_swapd(event, runtime)
            }
            TradeStateMachine::TakerConnect(taker_connect) => {
                attempt_transition_to_take_offer(event, runtime, taker_connect)
            }
            TradeStateMachine::MakeOffer(make_offer) => {
                attempt_transition_to_taker_committed(event, runtime, make_offer)
            }
            TradeStateMachine::TakerCommit(taker_commit) => {
                attempt_transition_from_taker_commit_to_swapd_launched(event, runtime, taker_commit)
            }
            TradeStateMachine::TakeOffer(take_offer) => {
                attempt_transition_from_take_offer_to_swapd_launched(event, runtime, take_offer)
            }
            TradeStateMachine::SwapdLaunched(swapd_launched) => {
                attempt_transition_from_swapd_launched_to_swapd_running(
                    event,
                    runtime,
                    swapd_launched,
                )
            }
            TradeStateMachine::RestoringSwapd(restoring_swapd) => {
                attempt_transition_from_restoring_swapd_to_swapd_running(
                    event,
                    runtime,
                    restoring_swapd,
                )
            }
            TradeStateMachine::SwapdRunning(swapd_running) => {
                attempt_transition_to_end(event, runtime, swapd_running)
            }
        }
    }

    fn name(&self) -> String {
        let swap_id = self.swap_id().map_or("…".to_string(), |s| s.to_string());
        format!("{} | Trade", swap_id.swap_id())
    }
}

pub struct TradeStateMachineExecutor {}
impl StateMachineExecutor<Runtime, Error, TradeStateMachine> for TradeStateMachineExecutor {}

impl TradeStateMachine {
    pub fn open_offer(&self) -> Option<PublicOffer> {
        if let TradeStateMachine::MakeOffer(MakeOffer { public_offer, .. }) = self {
            Some(public_offer.clone())
        } else {
            None
        }
    }

    pub fn consumed_offer(&self) -> Option<PublicOffer> {
        match self {
            TradeStateMachine::TakeOffer(TakeOffer { public_offer, .. }) => {
                Some(public_offer.clone())
            }
            TradeStateMachine::TakerCommit(TakerCommit { public_offer, .. }) => {
                Some(public_offer.clone())
            }
            TradeStateMachine::TakerConnect(TakerConnect { public_offer, .. }) => {
                Some(public_offer.clone())
            }
            TradeStateMachine::SwapdLaunched(SwapdLaunched { public_offer, .. }) => {
                Some(public_offer.clone())
            }
            TradeStateMachine::RestoringSwapd(RestoringSwapd { public_offer, .. }) => {
                Some(public_offer.clone())
            }
            TradeStateMachine::SwapdRunning(SwapdRunning { public_offer, .. }) => {
                Some(public_offer.clone())
            }
            _ => None,
        }
    }

    pub fn swap_id(&self) -> Option<SwapId> {
        match self {
            TradeStateMachine::SwapdLaunched(SwapdLaunched { swap_id, .. }) => Some(*swap_id),
            TradeStateMachine::RestoringSwapd(RestoringSwapd { swap_id, .. }) => Some(*swap_id),
            TradeStateMachine::SwapdRunning(SwapdRunning { swap_id, .. }) => Some(*swap_id),
            _ => None,
        }
    }

    pub fn syncers(&self) -> Vec<ServiceId> {
        match self {
            TradeStateMachine::SwapdLaunched(SwapdLaunched {
                arbitrating_syncer_up,
                accordant_syncer_up,
                ..
            }) => {
                let mut syncers = vec![];
                if let Some(syncer) = arbitrating_syncer_up {
                    syncers.push(syncer.clone());
                }
                if let Some(syncer) = accordant_syncer_up {
                    syncers.push(syncer.clone());
                }
                syncers
            }
            TradeStateMachine::SwapdRunning(SwapdRunning {
                arbitrating_syncer,
                accordant_syncer,
                ..
            }) => {
                vec![arbitrating_syncer.clone(), accordant_syncer.clone()]
            }
            _ => {
                vec![]
            }
        }
    }

    pub fn get_connection(&self) -> Option<ServiceId> {
        match self {
            TradeStateMachine::TakeOffer(TakeOffer { peerd, .. }) => Some(peerd.clone()),
            TradeStateMachine::TakerCommit(TakerCommit { peerd, .. }) => Some(peerd.clone()),
            TradeStateMachine::SwapdLaunched(SwapdLaunched { peerd, .. }) => Some(peerd.clone()),
            TradeStateMachine::SwapdRunning(SwapdRunning { peerd, .. }) => peerd.clone(),
            _ => None,
        }
    }

    pub fn get_swap_id_with_matching_connection(&self, source: &ServiceId) -> Option<SwapId> {
        if let Some(peer) = self.get_connection() {
            if peer == *source {
                self.swap_id()
            } else {
                None
            }
        } else {
            None
        }
    }

    pub fn awaiting_connect_from(&self) -> Option<NodeAddr> {
        match self {
            TradeStateMachine::TakerConnect(taker_connect) => {
                Some(node_addr_from_public_offer(&taker_connect.public_offer))
            }
            TradeStateMachine::RestoringSwapd(RestoringSwapd {
                public_offer,
                trade_role,
                expect_connection,
                ..
            }) => {
                if *trade_role == TradeRole::Taker && *expect_connection {
                    Some(node_addr_from_public_offer(&public_offer))
                } else {
                    None
                }
            }
            TradeStateMachine::SwapdRunning(SwapdRunning {
                peerd,
                public_offer,
                trade_role,
                swap_id,
                ..
            }) => {
                // Peerd is none, implies a connect event is possible. A connect
                // is only possible to a listening peer as a taker, its address
                // thus has to match the address of the offer.
                if *trade_role == TradeRole::Taker && peerd.is_none() {
                    Some(node_addr_from_public_offer(public_offer))
                } else if peerd.is_none() {
                    error!("{} | As a maker, the peerd should never be None", swap_id);
                    None
                } else {
                    None
                }
            }
            _ => None,
        }
    }

    pub fn needs_funding(&self, blockchain: Blockchain) -> Option<FundingInfo> {
        match blockchain {
            Blockchain::Monero => self.needs_funding_monero().map(|f| FundingInfo::Monero(f)),
            Blockchain::Bitcoin => self
                .needs_funding_bitcoin()
                .map(|f| FundingInfo::Bitcoin(f)),
        }
    }

    pub fn needs_funding_monero(&self) -> Option<MoneroFundingInfo> {
        match self {
            TradeStateMachine::SwapdRunning(SwapdRunning {
                funding_info: Some(FundingInfo::Monero(monero_funding_info)),
                auto_funded: false,
                ..
            }) => Some(monero_funding_info.clone()),
            _ => None,
        }
    }

    pub fn needs_funding_bitcoin(&self) -> Option<BitcoinFundingInfo> {
        match self {
            TradeStateMachine::SwapdRunning(SwapdRunning {
                funding_info: Some(FundingInfo::Bitcoin(bitcoin_funding_info)),
                auto_funded: false,
                ..
            }) => Some(bitcoin_funding_info.clone()),
            _ => None,
        }
    }
}

fn attempt_transition_to_make_offer(
    mut event: Event,
    runtime: &mut Runtime,
) -> Result<Option<TradeStateMachine>, Error> {
    match event.request.clone() {
        BusMsg::Ctl(CtlMsg::MakeOffer(ProtoPublicOffer {
            offer,
            arbitrating_addr,
            accordant_addr,
            public_addr,
            ..
        })) => {
            // start a listener on the bind_addr
            let bind_addr = match runtime.config.get_bind_addr() {
                Err(err) => {
                    event.complete_ctl(CtlMsg::Failure(Failure {
                        code: FailureCode::Unknown,
                        info: err.to_string(),
                    }))?;
                    return Ok(None);
                }
                Ok(bind_addr) => bind_addr,
            };
            match runtime.listen(bind_addr) {
                Err(err) => {
                    warn!("Failed to start peerd listen, cannot make offer: {}", err);
                    event.complete_client_ctl(CtlMsg::Failure(Failure {
                        code: FailureCode::Unknown,
                        info: err.to_string(),
                    }))?;
                    Ok(None)
                }
                Ok(node_id) => {
                    let public_offer = offer.to_public_v1(node_id.public_key(), public_addr);
                    let msg = s!("Public offer registered, please share with taker.");
                    info!(
                        "{}: {:#}",
                        "Public offer registered.".bright_green_bold(),
                        public_offer.id().bright_yellow_bold()
                    );
                    event.send_ctl_service(
                        ServiceId::Database,
                        CtlMsg::SetOfferStatus(OfferStatusPair {
                            offer: public_offer.clone(),
                            status: OfferStatus::Open,
                        }),
                    )?;
                    event.complete_client_info(InfoMsg::MadeOffer(MadeOffer {
                        message: msg,
                        offer_info: OfferInfo {
                            offer: public_offer.to_string(),
                            details: public_offer.clone(),
                        },
                    }))?;
                    runtime.public_offers.insert(public_offer.clone());
                    Ok(Some(TradeStateMachine::MakeOffer(MakeOffer {
                        public_offer,
                        arb_addr: arbitrating_addr,
                        acc_addr: accordant_addr,
                    })))
                }
            }
        }
        req => {
            warn!(
                "Request {} from {} invalid for state start maker - invalidating.",
                req, event.source
            );
            Ok(None)
        }
    }
}

fn attempt_transition_to_taker_connect_or_take_offer(
    mut event: Event,
    runtime: &mut Runtime,
) -> Result<Option<TradeStateMachine>, Error> {
    match event.request.clone() {
        BusMsg::Ctl(CtlMsg::TakeOffer(PubOffer {
            public_offer,
            bitcoin_address: arb_addr,
            monero_address: acc_addr,
        })) => {
            if runtime.consumed_offers_contains(&public_offer)
                || runtime.public_offers.contains(&public_offer)
            {
                let msg = format!(
                    "{} already exists or was already taken, ignoring request",
                    &public_offer.to_string()
                );
                warn!("{}", msg.err());
                event.complete_client_ctl(CtlMsg::Failure(Failure {
                    code: FailureCode::Unknown,
                    info: msg,
                }))?;
                return Ok(None);
            }

            let peer_node_addr = node_addr_from_public_offer(&public_offer);
            // connect to the remote peer
            match runtime.connect_peer(&peer_node_addr) {
                Err(err) => {
                    warn!(
                        "Error connecting to remote peer {}, failed to take offer.",
                        err
                    );
                    event.complete_client_ctl(CtlMsg::Failure(Failure {
                        code: FailureCode::Unknown,
                        info: err.to_string(),
                    }))?;
                    Ok(None)
                }
                Ok((connected, peer_service_id)) => {
                    if connected {
                        let offer_registered = "Public offer registered".to_string();
                        info!(
                            "{}: {:#}",
                            offer_registered.bright_green_bold(),
                            &public_offer.id().bright_yellow_bold()
                        );
                        event.send_ctl_service(
                            ServiceId::Wallet,
                            CtlMsg::CreateSwapKeys(
                                public_offer.clone(),
                                runtime.wallet_token.clone(),
                            ),
                        )?;
                        event.complete_client_info(InfoMsg::TookOffer(TookOffer {
                            offerid: public_offer.id(),
                            message: offer_registered,
                        }))?;
                        runtime.public_offers.insert(public_offer.clone());
                        Ok(Some(TradeStateMachine::TakeOffer(TakeOffer {
                            public_offer,
                            arb_addr,
                            acc_addr,
                            peerd: peer_service_id,
                        })))
                    } else {
                        Ok(Some(TradeStateMachine::TakerConnect(TakerConnect {
                            public_offer,
                            arb_addr,
                            acc_addr,
                            source: event.source,
                        })))
                    }
                }
            }
        }
        req => {
            warn!(
                "Request {} from {} invalid for state start restore - invalidating.",
                req, event.source,
            );
            Ok(None)
        }
    }
}

fn attempt_transition_to_restoring_swapd(
    mut event: Event,
    runtime: &mut Runtime,
) -> Result<Option<TradeStateMachine>, Error> {
    // check if databased and walletd are running
    match event.request.clone() {
        BusMsg::Ctl(CtlMsg::RestoreCheckpoint(CheckpointEntry {
            swap_id,
            public_offer,
            trade_role,
            expected_counterparty_node_id,
        })) => {
            if let Err(err) = runtime.services_ready() {
                event.complete_client_ctl(CtlMsg::Failure(Failure {
                    code: FailureCode::Unknown,
                    info: err.to_string(),
                }))?;
                return Ok(None);
            }

            // check if swapd is not running
            if event
                .send_ctl_service(ServiceId::Swap(swap_id), CtlMsg::Hello)
                .is_ok()
            {
                event.complete_client_ctl(CtlMsg::Failure(Failure {
                    code: FailureCode::Unknown,
                    info: "Cannot restore a checkpoint into a running swap.".to_string(),
                }))?;
                return Ok(None);
            }

            // We only try to re-establish a connection if we are the Taker
            let expect_connection = if trade_role == TradeRole::Taker {
                let peer_node_addr = node_addr_from_public_offer(&public_offer);
                if let Err(err) = runtime.connect_peer(&peer_node_addr) {
                    warn!("failed to reconnect to peer on restore: {}", err);
                    false
                } else {
                    true
                }
            } else {
                false
            };

            let swap_config = runtime.config.get_swap_config(
                public_offer.offer.arbitrating_blockchain.try_into()?,
                public_offer.offer.accordant_blockchain.try_into()?,
                public_offer.offer.network,
            )?;
            let arbitrating_syncer_up = syncer_up(
                &mut runtime.spawning_services,
                &mut runtime.registered_services,
                public_offer.offer.arbitrating_blockchain,
                public_offer.offer.network,
                &runtime.config,
            )?;
            let accordant_syncer_up = syncer_up(
                &mut runtime.spawning_services,
                &mut runtime.registered_services,
                public_offer.offer.accordant_blockchain,
                public_offer.offer.network,
                &runtime.config,
            )?;

            launch_swapd(trade_role, public_offer.clone(), swap_id, swap_config)?;
            event.complete_client_info(InfoMsg::String("Restoring checkpoint.".to_string()))?;

            Ok(Some(TradeStateMachine::RestoringSwapd(RestoringSwapd {
                swap_id,
                public_offer,
                trade_role,
                expected_counterparty_node_id,
                arbitrating_syncer_up,
                accordant_syncer_up,
                swapd_up: false,
                peerd: None,
                expect_connection,
            })))
        }
        req => {
            warn!(
                "Request {} from {} invalid for state start restore - invalidating.",
                req, event.source,
            );
            Ok(None)
        }
    }
}

fn attempt_transition_to_taker_committed(
    mut event: Event,
    runtime: &mut Runtime,
    make_offer: MakeOffer,
) -> Result<Option<TradeStateMachine>, Error> {
    let MakeOffer {
        public_offer,
        arb_addr,
        acc_addr,
    } = make_offer;
    match (event.request.clone(), event.source.clone()) {
        (BusMsg::P2p(PeerMsg::TakerCommit(taker_commit)), ServiceId::Peer(..)) => {
            if public_offer == taker_commit.public_offer {
                let source = event.source.clone();
                let swap_id = taker_commit.swap_id();
                info!(
                    "{} | Received TakerCommit for swap - requesting walletd to create swap keys.",
                    swap_id.swap_id(),
                );
                event.send_ctl_service(
                    ServiceId::Wallet,
                    CtlMsg::CreateSwapKeys(public_offer.clone(), runtime.wallet_token.clone()),
                )?;
                event.complete_ctl_service(
                    ServiceId::Database,
                    CtlMsg::SetOfferStatus(OfferStatusPair {
                        offer: public_offer.clone(),
                        status: OfferStatus::InProgress,
                    }),
                )?;
                Ok(Some(TradeStateMachine::TakerCommit(TakerCommit {
                    peerd: source,
                    public_offer,
                    commit: taker_commit.commit,
                    target_bitcoin_address: arb_addr,
                    target_monero_address: acc_addr,
                })))
            } else {
                error!(
                    "Received invalid TakerCommit for offer {}.",
                    public_offer.offer.id()
                );
                Ok(Some(TradeStateMachine::MakeOffer(MakeOffer {
                    public_offer,
                    arb_addr,
                    acc_addr,
                })))
            }
        }
        (BusMsg::Ctl(CtlMsg::RevokeOffer(revoke_public_offer)), _) => {
            debug!("attempting to revoke {}", public_offer);
            if revoke_public_offer == public_offer {
                info!("Revoked offer {}", public_offer.label());
                event.complete_client_info(InfoMsg::String(
                    "Successfully revoked offer.".to_string(),
                ))?;
                Ok(None)
            } else {
                let msg = "Cannot revoke offer, it does not exist".to_string();
                error!("{}", msg);
                event.complete_client_info(InfoMsg::String(msg))?;
                Ok(Some(TradeStateMachine::MakeOffer(MakeOffer {
                    public_offer,
                    arb_addr,
                    acc_addr,
                })))
            }
        }
        (req, source) => {
            if let BusMsg::Ctl(CtlMsg::Hello) = req {
                trace!(
                    "BusMsg {} from {} invalid for state make offer.",
                    req,
                    source
                );
            } else {
                warn!(
                    "BusMsg {} from {} invalid for state make offer.",
                    req, source
                );
            }
            Ok(Some(TradeStateMachine::MakeOffer(MakeOffer {
                public_offer,
                arb_addr,
                acc_addr,
            })))
        }
    }
}

fn attempt_transition_from_taker_commit_to_swapd_launched(
    event: Event,
    runtime: &mut Runtime,
    taker_commit: TakerCommit,
) -> Result<Option<TradeStateMachine>, Error> {
    let TakerCommit {
        peerd,
        public_offer,
        commit,
        target_bitcoin_address,
        target_monero_address,
    } = taker_commit;
    match event.request {
        BusMsg::Ctl(CtlMsg::SwapKeys(swap_keys)) => {
            let swap_id = commit.swap_id();
            info!("{} | Creating new swap.", swap_id.swap_id());
            let tsm = transition_to_swapd_launched_tsm(
                runtime,
                ConsumedOfferRole::Maker(commit),
                swap_keys,
                peerd,
                public_offer,
                target_bitcoin_address,
                target_monero_address,
                swap_id,
            )?;
            Ok(Some(tsm))
        }
        req => {
            if let BusMsg::Ctl(CtlMsg::Hello) = req {
                trace!("BusMsg {} from {} invalid for state Taker Commit - expected LaunchSwap request.", req, event.source);
            } else {
                warn!("BusMsg {} from {} invalid for state Taker Commit - expected LaunchSwap request.", req, event.source);
            }
            Ok(Some(TradeStateMachine::TakerCommit(TakerCommit {
                peerd,
                public_offer,
                commit,
                target_bitcoin_address,
                target_monero_address,
            })))
        }
    }
}

fn attempt_transition_to_take_offer(
    mut event: Event,
    runtime: &mut Runtime,
    taker_connect: TakerConnect,
) -> Result<Option<TradeStateMachine>, Error> {
    let TakerConnect {
        public_offer,
        arb_addr,
        acc_addr,
        source,
    } = taker_connect;
    match event.request {
        BusMsg::Ctl(CtlMsg::ConnectSuccess)
            if Some(node_addr_from_public_offer(&public_offer)) == event.source.node_addr() =>
        {
            runtime.handle_new_connection(event.source.clone());
            let offer_registered = "Public offer registered".to_string();
            info!(
                "{}: {:#}",
                offer_registered.bright_green_bold(),
                &public_offer.id().bright_yellow_bold()
            );
            event.send_ctl_service(
                ServiceId::Wallet,
                CtlMsg::CreateSwapKeys(public_offer.clone(), runtime.wallet_token.clone()),
            )?;
            event.send_client_info(
                source,
                InfoMsg::TookOffer(TookOffer {
                    offerid: public_offer.id(),
                    message: offer_registered,
                }),
            )?;
            runtime.public_offers.insert(public_offer.clone());
            Ok(Some(TradeStateMachine::TakeOffer(TakeOffer {
                public_offer,
                arb_addr,
                acc_addr,
                peerd: event.source,
            })))
        }
        BusMsg::Ctl(CtlMsg::ConnectFailed)
            if Some(node_addr_from_public_offer(&public_offer)) == event.source.node_addr() =>
        {
            warn!(
                "{} | Connection to the remote peer {} failed, cannot  take the offer.",
                public_offer.id(),
                event.source
            );
            runtime.handle_failed_connection(event.endpoints, event.source.clone())?;
            event.send_client_ctl(
                source,
                CtlMsg::Failure(Failure {
                    info: format!("Could not connect to remote peer {}.", event.source),
                    code: FailureCode::Unknown,
                }),
            )?;
            Ok(None)
        }
        req => {
            if let BusMsg::Ctl(CtlMsg::Hello) = req {
                trace!(
                    "BusMsg {} from {} invalid for state Taker Connect - expected ConnectedFailed or ConnectSuccess request.",
                    req,
                    event.source
                );
            } else {
                warn!(
                    "BusMsg {} from {} invalid for state Taker Connect - expected ConnectFailed or ConnectSuccess request.",
                    req, event.source
                );
            }
            Ok(Some(TradeStateMachine::TakerConnect(TakerConnect {
                public_offer,
                arb_addr,
                acc_addr,
                source,
            })))
        }
    }
}

fn attempt_transition_from_take_offer_to_swapd_launched(
    event: Event,
    runtime: &mut Runtime,
    take_offer: TakeOffer,
) -> Result<Option<TradeStateMachine>, Error> {
    let TakeOffer {
        public_offer,
        arb_addr,
        acc_addr,
        peerd,
    } = take_offer;
    match event.request {
        BusMsg::Ctl(CtlMsg::SwapKeys(swap_keys)) => {
            let swap_id: SwapId = SwapId::random();
            info!("{} | Creating new swap.", swap_id.swap_id());
            let tsm = transition_to_swapd_launched_tsm(
                runtime,
                ConsumedOfferRole::Taker,
                swap_keys,
                peerd,
                public_offer,
                arb_addr,
                acc_addr,
                swap_id,
            )?;
            Ok(Some(tsm))
        }
        req => {
            if let BusMsg::Ctl(CtlMsg::Hello) = req {
                trace!(
                    "BusMsg {} from {} invalid for state Take Offer - expected LaunchSwap request.",
                    req,
                    event.source
                );
            } else {
                warn!(
                    "BusMsg {} from {} invalid for state Take Offer - expected LaunchSwap request.",
                    req, event.source
                );
            }
            Ok(Some(TradeStateMachine::TakeOffer(TakeOffer {
                public_offer,
                arb_addr,
                acc_addr,
                peerd,
            })))
        }
    }
}

fn transition_to_swapd_launched_tsm(
    runtime: &mut Runtime,
    consumed_offer_role: ConsumedOfferRole,
    swap_keys: SwapKeys,
    peerd: ServiceId,
    public_offer: PublicOffer,
    target_bitcoin_address: bitcoin::Address,
    target_monero_address: monero::Address,
    swap_id: SwapId,
) -> Result<TradeStateMachine, Error> {
<<<<<<< HEAD
    let LaunchSwap {
        remote_commit,
        local_params,
        funding_address,
        local_trade_role,
        swap_id,
        ..
    } = launch_swap;
    let swap_config = runtime.config.get_swap_config(
        public_offer.offer.arbitrating_blockchain.try_into()?,
        public_offer.offer.accordant_blockchain.try_into()?,
        public_offer.offer.network,
    )?;
=======
    let SwapKeys { key_manager, .. } = swap_keys;
    let network = public_offer.offer.network;
>>>>>>> 2fe9a32a
    let arbitrating_syncer_up = syncer_up(
        &mut runtime.spawning_services,
        &mut runtime.registered_services,
        public_offer.offer.arbitrating_blockchain,
        public_offer.offer.network,
        &runtime.config,
    )?;
    let accordant_syncer_up = syncer_up(
        &mut runtime.spawning_services,
        &mut runtime.registered_services,
        public_offer.offer.accordant_blockchain,
        public_offer.offer.network,
        &runtime.config,
    )?;
    trace!(
        "launching swapd with swap_id: {}",
        swap_id.bright_yellow_bold()
    );

    runtime.stats.incr_initiated();
<<<<<<< HEAD
    launch_swapd(local_trade_role, public_offer.clone(), swap_id, swap_config)?;
=======
    launch_swapd(
        consumed_offer_role.clone().into(),
        public_offer.clone(),
        swap_id,
    )?;
>>>>>>> 2fe9a32a

    Ok(TradeStateMachine::SwapdLaunched(SwapdLaunched {
        peerd: peerd.clone(),
        swap_id,
        public_offer: public_offer.clone(),
        arbitrating_syncer_up,
        accordant_syncer_up,
        swapd_up: false,
        key_manager,
        target_bitcoin_address,
        target_monero_address,
        consumed_offer_role,
        peerd_reconnected: false,
    }))
}

fn attempt_transition_from_swapd_launched_to_swapd_running(
    mut event: Event,
    runtime: &mut Runtime,
    swapd_launched: SwapdLaunched,
) -> Result<Option<TradeStateMachine>, Error> {
    let SwapdLaunched {
        mut peerd,
        public_offer,
        swap_id,
        mut arbitrating_syncer_up,
        mut accordant_syncer_up,
        mut swapd_up,
        consumed_offer_role,
        mut peerd_reconnected,
        target_bitcoin_address,
        target_monero_address,
        key_manager,
    } = swapd_launched;
    match (event.request.clone(), event.source.clone()) {
        (BusMsg::Ctl(CtlMsg::Hello), source)
            if ServiceId::Syncer(Blockchain::Monero, public_offer.offer.network) == source =>
        {
            accordant_syncer_up = Some(source);
        }
        (BusMsg::Ctl(CtlMsg::Hello), source) if ServiceId::Swap(swap_id) == source => {
            swapd_up = true;
        }
        (BusMsg::Ctl(CtlMsg::Hello), source)
            if ServiceId::Syncer(Blockchain::Bitcoin, public_offer.offer.network) == source =>
        {
            arbitrating_syncer_up = Some(source);
        }
        (BusMsg::Ctl(CtlMsg::Hello), ServiceId::Peer(..)) => {}
        _ => {
            trace!(
                "{} | BusMsg {} invalid for state swapd launched",
                swap_id,
                event.request
            );
        }
    }

    let peerd_up = runtime.registered_services.iter().any(|service| {
        if *service == peerd {
            true
        } else if service.node_addr() == peerd.node_addr() {
            // Peerd might have changed after reconnect in the meantime
            peerd = service.clone();
            peerd_reconnected = true;
            true
        } else {
            false
        }
    });

    if let (Some(accordant_syncer), Some(arbitrating_syncer), true, true) = (
        accordant_syncer_up.clone(),
        arbitrating_syncer_up.clone(),
        swapd_up,
        peerd_up,
    ) {
        // Tell swapd swap options and link it with the
        // connection daemon
        debug!(
            "{} | swap daemon is known: we spawned it to create a swap. \
                 BusMsging swapd to be the {} of this swap",
            swap_id,
            TradeRole::from(consumed_offer_role.clone()),
        );
        let init_swap_req = match &consumed_offer_role {
            ConsumedOfferRole::Maker(commit) => CtlMsg::MakeSwap(InitMakerSwap {
                peerd: peerd.clone(),
                report_to: runtime.identity(),
                swap_id: swap_id.clone(),
                key_manager,
                target_bitcoin_address,
                target_monero_address,
                commit: commit.clone(),
            }),
            ConsumedOfferRole::Taker => CtlMsg::TakeSwap(InitTakerSwap {
                peerd: peerd.clone(),
                report_to: runtime.identity(),
                swap_id: swap_id.clone(),
                key_manager,
                target_bitcoin_address,
                target_monero_address,
            }),
        };
        if peerd_reconnected {
            event.send_client_ctl(
                ServiceId::Swap(swap_id),
                CtlMsg::PeerdReconnected(peerd.clone()),
            )?;
        }
        event.complete_ctl_service(ServiceId::Swap(swap_id), init_swap_req)?;

        Ok(Some(TradeStateMachine::SwapdRunning(SwapdRunning {
            peerd: Some(peerd),
            swap_id,
            accordant_syncer,
            arbitrating_syncer,
            public_offer,
            funding_info: None,
            auto_funded: false,
            clients_awaiting_connect_result: vec![],
            trade_role: consumed_offer_role.into(),
        })))
    } else {
        debug!(
            "{} | Not transitioning to SwapdRunning yet, service availability: accordant_syncer: {}, arbitrating_syncer: {}, swapd: {}, peerd: {}",
            swap_id,
            accordant_syncer_up.is_some(),
            arbitrating_syncer_up.is_some(),
            swapd_up,
            peerd_up,
        );

        Ok(Some(TradeStateMachine::SwapdLaunched(SwapdLaunched {
            swap_id,
            public_offer,
            peerd,
            key_manager,
            target_bitcoin_address,
            target_monero_address,
            arbitrating_syncer_up,
            accordant_syncer_up,
            swapd_up,
            consumed_offer_role,
            peerd_reconnected,
        })))
    }
}

fn attempt_transition_from_restoring_swapd_to_swapd_running(
    mut event: Event,
    runtime: &mut Runtime,
    restoring_swapd: RestoringSwapd,
) -> Result<Option<TradeStateMachine>, Error> {
    let RestoringSwapd {
        swap_id,
        public_offer,
        trade_role,
        expected_counterparty_node_id,
        mut arbitrating_syncer_up,
        mut accordant_syncer_up,
        mut swapd_up,
        mut peerd,
        mut expect_connection,
    } = restoring_swapd;
    match (event.request.clone(), event.source.clone()) {
        (BusMsg::Ctl(CtlMsg::Hello), source)
            if ServiceId::Syncer(Blockchain::Monero, public_offer.offer.network) == source =>
        {
            accordant_syncer_up = Some(source);
        }
        (BusMsg::Ctl(CtlMsg::Hello), source) if ServiceId::Swap(swap_id) == source => {
            swapd_up = true;
        }
        (BusMsg::Ctl(CtlMsg::Hello), source)
            if ServiceId::Syncer(Blockchain::Bitcoin, public_offer.offer.network) == source =>
        {
            arbitrating_syncer_up = Some(source);
        }
        (BusMsg::Ctl(CtlMsg::ConnectSuccess), source)
            if Some(node_addr_from_public_offer(&public_offer)) == source.node_addr()
                && trade_role == TradeRole::Taker =>
        {
            runtime.handle_new_connection(event.source.clone());

            info!(
                "{} | Peerd connected for restored swap",
                swap_id.bright_blue_italic()
            );
            peerd = Some(event.source.clone());
        }
        (BusMsg::Ctl(CtlMsg::ConnectFailed), source)
            if Some(node_addr_from_public_offer(&public_offer)) == source.node_addr()
                && trade_role == TradeRole::Taker =>
        {
            runtime.handle_failed_connection(event.endpoints, source.clone())?;
            expect_connection = false;
        }
        _ => {}
    }
    if let (Some(accordant_syncer), Some(arbitrating_syncer), true, true) = (
        accordant_syncer_up.clone(),
        arbitrating_syncer_up.clone(),
        swapd_up,
        (!expect_connection || expect_connection && peerd.is_some()), // expect_connection implies connected
    ) {
        info!("{} | Restoring swap", swap_id.swap_id());
        runtime.stats.incr_initiated();

        if let Some(peerd) = peerd.clone() {
            event.send_ctl_service(ServiceId::Swap(swap_id), CtlMsg::PeerdReconnected(peerd))?;
        }

        event.complete_ctl_service(
            ServiceId::Database,
            CtlMsg::RestoreCheckpoint(CheckpointEntry {
                swap_id,
                public_offer: public_offer.clone(),
                trade_role,
                expected_counterparty_node_id,
            }),
        )?;

        Ok(Some(TradeStateMachine::SwapdRunning(SwapdRunning {
            peerd,
            swap_id,
            accordant_syncer,
            arbitrating_syncer,
            public_offer,
            auto_funded: false,
            funding_info: None,
            clients_awaiting_connect_result: vec![],
            trade_role,
        })))
    } else {
        Ok(Some(TradeStateMachine::RestoringSwapd(RestoringSwapd {
            swap_id,
            public_offer,
            trade_role,
            expected_counterparty_node_id,
            arbitrating_syncer_up,
            accordant_syncer_up,
            swapd_up,
            peerd,
            expect_connection,
        })))
    }
}

fn attempt_transition_to_end(
    mut event: Event,
    runtime: &mut Runtime,
    swapd_running: SwapdRunning,
) -> Result<Option<TradeStateMachine>, Error> {
    let SwapdRunning {
        peerd,
        public_offer,
        swap_id,
        arbitrating_syncer,
        accordant_syncer,
        funding_info,
        auto_funded,
        mut clients_awaiting_connect_result,
        trade_role,
    } = swapd_running;
    match (event.request.clone(), event.source.clone()) {
        (BusMsg::Ctl(CtlMsg::Hello), source)
            if source.node_addr() == peerd.as_ref().map(|p| p.node_addr()).flatten() =>
        {
            let swap_service_id = ServiceId::Swap(swap_id);
            debug!(
                "{} | Letting you know of peer reconnection.",
                swap_service_id
            );
            event.complete_ctl_service(swap_service_id, CtlMsg::PeerdReconnected(source))?;
            Ok(Some(TradeStateMachine::SwapdRunning(SwapdRunning {
                peerd,
                public_offer,
                swap_id,
                arbitrating_syncer,
                accordant_syncer,
                funding_info,
                auto_funded,
                clients_awaiting_connect_result,
                trade_role,
            })))
        }

        (BusMsg::Ctl(CtlMsg::FundingInfo(info)), _) => match info {
            FundingInfo::Bitcoin(BitcoinFundingInfo {
                swap_id,
                ref address,
                amount,
            }) => {
                runtime
                    .stats
                    .incr_awaiting_funding(&Blockchain::Bitcoin, swap_id);
                let network = address.network.into();
                if let Some(auto_fund_config) = runtime.config.get_auto_funding_config(network) {
                    info!("{} | Attempting to auto-fund Bitcoin", swap_id.swap_id());
                    debug!("{} | Auto funding config: {:#?}", swap_id, auto_fund_config);

                    use bitcoincore_rpc::{Auth, Client, Error, RpcApi};
                    use std::path::PathBuf;

                    let host = auto_fund_config.bitcoin_rpc;
                    let bitcoin_rpc = match auto_fund_config.bitcoin_cookie_path {
                            Some(cookie) => {
                                let path = PathBuf::from_str(&shellexpand::tilde(&cookie)).unwrap();
                                debug!("{} | bitcoin-rpc connecting with cookie auth",
                                       swap_id.bright_blue_italic());
                                Client::new(&host, Auth::CookieFile(path))
                            }
                            None => {
                                match (auto_fund_config.bitcoin_rpc_user, auto_fund_config.bitcoin_rpc_pass) {
                                    (Some(rpc_user), Some(rpc_pass)) => {
                                        debug!("{} | bitcoin-rpc connecting with userpass auth",
                                               swap_id.bright_blue_italic());
                                        Client::new(&host, Auth::UserPass(rpc_user, rpc_pass))
                                    }
                                    _ => {
                                        error!(
                                            "{} | Couldn't instantiate Bitcoin RPC - provide either `bitcoin_cookie_path` or `bitcoin_rpc_user` AND `bitcoin_rpc_pass` configuration parameters",
                                            swap_id.bright_blue_italic()
                                        );

                                        Err(Error::InvalidCookieFile)}
                                }
                            }
                        }.unwrap();

                    match bitcoin_rpc
                        .send_to_address(&address, amount, None, None, None, None, None, None)
                    {
                        Ok(txid) => {
                            info!(
                                "{} | Auto-funded Bitcoin with txid: {}",
                                swap_id.swap_id(),
                                txid.tx_hash()
                            );
                            Ok(Some(TradeStateMachine::SwapdRunning(SwapdRunning {
                                peerd,
                                public_offer,
                                swap_id,
                                arbitrating_syncer,
                                accordant_syncer,
                                funding_info: Some(info),
                                auto_funded: true,
                                clients_awaiting_connect_result,
                                trade_role,
                            })))
                        }
                        Err(err) => {
                            warn!("{}", err);
                            error!(
                                    "{} | Auto-funding Bitcoin transaction failed, pushing to cli, use `swap-cli needs-funding Bitcoin` to retrieve address and amount",
                                    swap_id.bright_blue_italic()
                                );
                            Ok(Some(TradeStateMachine::SwapdRunning(SwapdRunning {
                                peerd,
                                public_offer,
                                swap_id,
                                arbitrating_syncer,
                                accordant_syncer,
                                funding_info: Some(info),
                                auto_funded: false,
                                clients_awaiting_connect_result,
                                trade_role,
                            })))
                        }
                    }
                } else {
                    Ok(Some(TradeStateMachine::SwapdRunning(SwapdRunning {
                        peerd,
                        public_offer,
                        swap_id,
                        arbitrating_syncer,
                        accordant_syncer,
                        funding_info: Some(info.clone()),
                        auto_funded: false,
                        clients_awaiting_connect_result,
                        trade_role,
                    })))
                }
            }
            FundingInfo::Monero(MoneroFundingInfo {
                swap_id,
                address,
                amount,
            }) => {
                runtime
                    .stats
                    .incr_awaiting_funding(&Blockchain::Monero, swap_id);
                let network = address.network.into();
                if let Some(auto_fund_config) = runtime.config.get_auto_funding_config(network) {
                    info!("{} | Attempting to auto-fund Monero", swap_id.swap_id());
                    debug!("{} | Auto funding config: {:#?}", swap_id, auto_fund_config);
                    use tokio::runtime::Builder;
                    let rt = Builder::new_multi_thread()
                        .worker_threads(1)
                        .enable_all()
                        .build()
                        .unwrap();
                    rt.block_on(async {
                        let host = auto_fund_config.monero_rpc_wallet;
                        let wallet_client =
                            monero_rpc::RpcClient::new(host);
                        let wallet = wallet_client.wallet();
                        let options = monero_rpc::TransferOptions::default();

                        let mut auto_funded = false;
                        for retries in (0..10).rev() {
                            match wallet
                                .transfer(
                                    [(address, amount)].iter().cloned().collect(),
                                    monero_rpc::TransferPriority::Default,
                                    options.clone(),
                                )
                                .await
                            {
                                Ok(tx) => {
                                    info!(
                                        "{} | Auto-funded Monero with txid: {}",
                                        &swap_id.swap_id(),
                                        tx.tx_hash.tx_hash()
                                    );
                                    auto_funded = true;
                                    break;
                                }
                                Err(err) => {
                                    if (err.to_string().contains("not enough") && err.to_string().contains("money")) || retries == 0 {
                                        warn!("{}", err);
                                        error!("{} | Auto-funding Monero transaction failed, pushing to cli, use `swap-cli needs-funding Monero` to retrieve address and amount", &swap_id.bright_blue_italic());
                                        break;
                                    } else {
                                        warn!("{} | Auto-funding Monero transaction failed with {}, retrying, {} retries left", &swap_id.bright_blue_italic(), err, retries);
                                    }
                                }
                            }
                        }
                        Ok(Some(TradeStateMachine::SwapdRunning(SwapdRunning {
                             peerd,
                             public_offer,
                             swap_id,
                             arbitrating_syncer,
                             accordant_syncer,
                             funding_info: Some(info),
                             auto_funded,
                             clients_awaiting_connect_result,
                             trade_role,
                         })))
                    })
                } else {
                    Ok(Some(TradeStateMachine::SwapdRunning(SwapdRunning {
                        peerd,
                        public_offer,
                        swap_id,
                        arbitrating_syncer,
                        accordant_syncer,
                        funding_info: Some(info),
                        auto_funded: false,
                        clients_awaiting_connect_result,
                        trade_role,
                    })))
                }
            }
        },

        (BusMsg::Ctl(CtlMsg::FundingCompleted(blockchain)), _) => {
            runtime.stats.incr_funded(&blockchain, &swap_id);
            info!(
                "{} | Your {} funding completed",
                swap_id.swap_id(),
                blockchain.label()
            );
            Ok(Some(TradeStateMachine::SwapdRunning(SwapdRunning {
                peerd,
                public_offer,
                swap_id,
                arbitrating_syncer,
                accordant_syncer,
                funding_info: None,
                auto_funded,
                clients_awaiting_connect_result,
                trade_role,
            })))
        }

        (BusMsg::Ctl(CtlMsg::FundingCanceled(blockchain)), _) => {
            runtime.stats.incr_funding_canceled(&blockchain, &swap_id);
            info!(
                "{} | Your {} funding was canceled.",
                swap_id.swap_id(),
                blockchain.label()
            );
            Ok(Some(TradeStateMachine::SwapdRunning(SwapdRunning {
                peerd,
                public_offer,
                swap_id,
                arbitrating_syncer,
                accordant_syncer,
                funding_info: None,
                auto_funded,
                clients_awaiting_connect_result,
                trade_role,
            })))
        }

        (BusMsg::Ctl(CtlMsg::Connect(connect_swap_id)), _) if connect_swap_id == swap_id => {
            let mut new_peerd = peerd.clone();
            if let Some(peerd) = peerd {
                event.complete_client_ctl(CtlMsg::Failure(Failure {
                    code: FailureCode::Unknown,
                    info: format!(
                        "The swap already has a dedicated connection daemon {}",
                        peerd
                    ),
                }))?;
            } else {
                let peer_node_addr = node_addr_from_public_offer(&public_offer);
                match runtime.connect_peer(&peer_node_addr) {
                    Err(err) => {
                        event.complete_client_ctl(CtlMsg::Failure(Failure {
                            code: FailureCode::Unknown,
                            info: err.to_string(),
                        }))?;
                    }
                    Ok((connected, peerd)) => {
                        new_peerd = Some(peerd);
                        if connected {
                            event.complete_client_ctl(CtlMsg::ConnectSuccess)?;
                        }
                    }
                }
            }
            Ok(Some(TradeStateMachine::SwapdRunning(SwapdRunning {
                peerd: new_peerd,
                public_offer,
                swap_id,
                arbitrating_syncer,
                accordant_syncer,
                funding_info,
                auto_funded,
                clients_awaiting_connect_result,
                trade_role,
            })))
        }

        // A ConnectSuccess event can only come from a peerd connecting to a listener (maker)
        (BusMsg::Ctl(CtlMsg::ConnectSuccess), source)
            if source.node_addr() == Some(node_addr_from_public_offer(&public_offer)) =>
        {
            for client in clients_awaiting_connect_result.drain(..) {
                event.send_client_ctl(client, CtlMsg::ConnectSuccess)?;
            }
            runtime.handle_new_connection(source.clone());
            Ok(Some(TradeStateMachine::SwapdRunning(SwapdRunning {
                peerd: Some(source),
                public_offer,
                swap_id,
                arbitrating_syncer,
                accordant_syncer,
                funding_info,
                auto_funded,
                clients_awaiting_connect_result: vec![],
                trade_role,
            })))
        }

        // A ConnectFailed event can only come from a peerd connecting to a listener (maker)
        (BusMsg::Ctl(CtlMsg::ConnectFailed), source)
            if source.node_addr() == Some(node_addr_from_public_offer(&public_offer)) =>
        {
            for client in clients_awaiting_connect_result.drain(..) {
                event.send_client_ctl(
                    client,
                    CtlMsg::Failure(Failure {
                        code: FailureCode::Unknown,
                        info: format!("Failed to connect to remote peer: {}", source),
                    }),
                )?;
            }
            runtime.handle_failed_connection(event.endpoints, source.clone())?;
            Ok(Some(TradeStateMachine::SwapdRunning(SwapdRunning {
                peerd: Some(source),
                public_offer,
                swap_id,
                arbitrating_syncer,
                accordant_syncer,
                funding_info,
                auto_funded,
                clients_awaiting_connect_result: vec![],
                trade_role,
            })))
        }

        (BusMsg::Ctl(CtlMsg::PeerdUnreachable(peerd_service)), source)
            if ServiceId::Swap(swap_id) == source =>
        {
            if runtime.registered_services.contains(&peerd_service) {
                warn!(
                    "Peerd {} was reported to be unreachable, attempting to
                    terminate to kick-off re-connect procedure, if we are
                    taker and the swap is still running.",
                    peerd_service
                );
                runtime.handle_failed_connection(event.endpoints, peerd_service.clone())?;
                event.complete_ctl_service(peerd_service, CtlMsg::Terminate)?;
            }
            Ok(Some(TradeStateMachine::SwapdRunning(SwapdRunning {
                peerd,
                public_offer,
                swap_id,
                arbitrating_syncer,
                accordant_syncer,
                funding_info,
                auto_funded,
                clients_awaiting_connect_result,
                trade_role,
            })))
        }

        (BusMsg::Ctl(CtlMsg::SwapOutcome(outcome)), source)
            if ServiceId::Swap(swap_id) == source =>
        {
            event.send_ctl_service(
                ServiceId::Database,
                CtlMsg::SetOfferStatus(OfferStatusPair {
                    offer: public_offer,
                    status: OfferStatus::Ended(outcome.clone()),
                }),
            )?;
            runtime.clean_up_after_swap(&swap_id, event.endpoints)?;
            runtime.stats.incr_outcome(&outcome);
            match outcome {
                Outcome::SuccessSwap => {
                    debug!("Success on swap {}", swap_id);
                }
                Outcome::FailureRefund => {
                    warn!("Refund on swap {}", swap_id);
                }
                Outcome::FailurePunish => {
                    warn!("Punish on swap {}", swap_id);
                }
                Outcome::FailureAbort => {
                    warn!("Aborted swap {}", swap_id);
                }
            }
            runtime.stats.success_rate();
            Ok(None)
        }

        (req, source) => {
            if let BusMsg::Ctl(CtlMsg::Hello) = req {
                trace!(
                    "BusMsg {} from {} invalid for state swapd running.",
                    req,
                    source
                );
            } else {
                warn!(
                    "BusMsg {} from {} invalid for state Swapd Running.",
                    req, source
                );
            }
            Ok(Some(TradeStateMachine::SwapdRunning(SwapdRunning {
                peerd,
                public_offer,
                swap_id,
                arbitrating_syncer,
                accordant_syncer,
                funding_info,
                auto_funded,
                clients_awaiting_connect_result,
                trade_role,
            })))
        }
    }
}

fn node_addr_from_public_offer(public_offer: &PublicOffer) -> NodeAddr {
    NodeAddr {
        id: NodeId::from(public_offer.node_id.clone()), // node_id is bitcoin::Pubkey
        addr: public_offer.peer_address,                // peer_address is InetSocketAddr
    }
}<|MERGE_RESOLUTION|>--- conflicted
+++ resolved
@@ -941,24 +941,12 @@
     target_monero_address: monero::Address,
     swap_id: SwapId,
 ) -> Result<TradeStateMachine, Error> {
-<<<<<<< HEAD
-    let LaunchSwap {
-        remote_commit,
-        local_params,
-        funding_address,
-        local_trade_role,
-        swap_id,
-        ..
-    } = launch_swap;
     let swap_config = runtime.config.get_swap_config(
         public_offer.offer.arbitrating_blockchain.try_into()?,
         public_offer.offer.accordant_blockchain.try_into()?,
         public_offer.offer.network,
     )?;
-=======
     let SwapKeys { key_manager, .. } = swap_keys;
-    let network = public_offer.offer.network;
->>>>>>> 2fe9a32a
     let arbitrating_syncer_up = syncer_up(
         &mut runtime.spawning_services,
         &mut runtime.registered_services,
@@ -979,15 +967,12 @@
     );
 
     runtime.stats.incr_initiated();
-<<<<<<< HEAD
-    launch_swapd(local_trade_role, public_offer.clone(), swap_id, swap_config)?;
-=======
     launch_swapd(
         consumed_offer_role.clone().into(),
         public_offer.clone(),
         swap_id,
+        swap_config,
     )?;
->>>>>>> 2fe9a32a
 
     Ok(TradeStateMachine::SwapdLaunched(SwapdLaunched {
         peerd: peerd.clone(),

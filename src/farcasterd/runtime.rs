// LNP Node: node running lightning network protocol and generalized lightning
// channels.
// Written in 2020 by
//     Dr. Maxim Orlovsky <orlovsky@pandoracore.com>
//
// To the extent possible under law, the author(s) have dedicated all
// copyright and related and neighboring rights to this software to
// the public domain worldwide. This software is distributed without
// any warranty.

//
// You should have received a copy of the MIT License
// along with this software.
// If not, see <https://opensource.org/licenses/MIT>.

use crate::bus::ctl::{BitcoinFundingInfo, Ctl, GetKeys, MoneroFundingInfo};
use crate::bus::msg::{self, Msg};
use crate::bus::rpc::NodeInfo;
use crate::bus::sync::SyncMsg;
use crate::bus::{BusMsg, List, ServiceBus};
use crate::event::StateMachineExecutor;
use crate::farcasterd::stats::Stats;
use crate::farcasterd::syncer_state_machine::{SyncerStateMachine, SyncerStateMachineExecutor};
use crate::farcasterd::trade_state_machine::{TradeStateMachine, TradeStateMachineExecutor};
use crate::farcasterd::Opts;
use crate::syncerd::{Event as SyncerEvent, SweepSuccess, TaskId};
use crate::{
    bus::ctl::{Keys, LaunchSwap, ProgressStack, Token},
    bus::rpc::{OfferInfo, OfferStatusSelector, ProgressEvent, Rpc, SwapProgress},
    bus::{Failure, FailureCode, Progress},
    clap::Parser,
    error::SyncerError,
    service::Endpoints,
};
use crate::{Config, CtlServer, Error, LogStyle, Service, ServiceConfig, ServiceId};

use std::collections::VecDeque;
use std::collections::{HashMap, HashSet};
use std::ffi::OsStr;
use std::io;
use std::iter::FromIterator;
use std::process;
use std::time::{Duration, SystemTime};

use bitcoin::{hashes::hex::ToHex, secp256k1::PublicKey, secp256k1::SecretKey};
use clap::IntoApp;
use farcaster_core::{
    blockchain::{Blockchain, Network},
    role::TradeRole,
    swap::btcxmr::PublicOffer,
    swap::SwapId,
};
use internet2::addr::NodeId;
use internet2::{addr::InetSocketAddr, addr::NodeAddr};
use microservices::esb::{self, Handler};

pub fn run(
    service_config: ServiceConfig,
    config: Config,
    _opts: Opts,
    wallet_token: Token,
) -> Result<(), Error> {
    let _walletd = launch("walletd", &["--token", &wallet_token.to_string()])?;
    if config.is_grpc_enable() {
        let _grpcd = launch(
            "grpcd",
            &[
                "--grpc-port",
                &config
                    .farcasterd
                    .clone()
                    .unwrap()
                    .grpc
                    .unwrap()
                    .port
                    .to_string(),
            ],
        )?;
    }
    let empty: Vec<String> = vec![];
    let _databased = launch("databased", empty)?;

    if config.is_auto_funding_enable() {
        info!(
            "{} will attempt to {}",
            "farcasterd".label(),
            "fund automatically".label()
        );
    }

    let runtime = Runtime {
        identity: ServiceId::Farcasterd,
        node_secret_key: None,
        node_public_key: None,
        listens: none!(),
        started: SystemTime::now(),
        spawning_services: none!(),
        registered_services: none!(),
        public_offers: none!(),
        wallet_token,
        progress: none!(),
        progress_subscriptions: none!(),
        stats: none!(),
        config,
        syncer_task_counter: 0,
        trade_state_machines: vec![],
        syncer_state_machines: none!(),
    };

    let broker = true;
    Service::run(service_config, runtime, broker)
}

pub struct Runtime {
    identity: ServiceId,                         // Set on Runtime instantiation
    wallet_token: Token,                         // Set on Runtime instantiation
    started: SystemTime,                         // Set on Runtime instantiation
    node_secret_key: Option<SecretKey>, // Set by Keys request shortly after Hello from walletd
    node_public_key: Option<PublicKey>, // Set by Keys request shortly after Hello from walletd
    pub listens: HashSet<InetSocketAddr>, // Set by MakeOffer, contains unique socket addresses of the binding peerd listeners.
    pub spawning_services: HashSet<ServiceId>, // Services that have been launched, but have not replied with Hello yet
    pub registered_services: HashSet<ServiceId>, // Services that have announced themselves with Hello
    pub public_offers: HashSet<PublicOffer>, // The set of all known public offers. Includes open, consumed and ended offers includes open, consumed and ended offers
    progress: HashMap<ServiceId, VecDeque<ProgressStack>>, // A mapping from Swap ServiceId to its sent and received progress messages (Progress, Success, Failure)
    progress_subscriptions: HashMap<ServiceId, HashSet<ServiceId>>, // A mapping from a Client ServiceId to its subsribed swap progresses
    pub stats: Stats,             // Some stats about offers and swaps
    pub config: Config,           // Configuration for syncers, auto-funding, and grpc
    pub syncer_task_counter: u32, // A strictly incrementing counter of issued syncer tasks
    pub trade_state_machines: Vec<TradeStateMachine>, // New trade state machines are inserted on creation and destroyed upon state machine end transitions
    syncer_state_machines: HashMap<TaskId, SyncerStateMachine>, // New syncer state machines are inserted by their syncer task id when sending a syncer request and destroyed upon matching syncer request receival
}

impl CtlServer for Runtime {}

<<<<<<< HEAD
=======
#[derive(Default)]
pub struct Stats {
    success: u64,
    refund: u64,
    punish: u64,
    abort: u64,
    initialized: u64,
    awaiting_funding_btc: HashSet<SwapId>,
    awaiting_funding_xmr: HashSet<SwapId>,
    funded_xmr: u64,
    funded_btc: u64,
    funding_canceled_xmr: u64,
    funding_canceled_btc: u64,
}

impl Stats {
    pub fn incr_outcome(&mut self, outcome: &Outcome) {
        match outcome {
            Outcome::Buy => self.success += 1,
            Outcome::Refund => self.refund += 1,
            Outcome::Punish => self.punish += 1,
            Outcome::Abort => self.abort += 1,
        };
    }

    pub fn incr_initiated(&mut self) {
        self.initialized += 1;
    }

    pub fn incr_awaiting_funding(&mut self, blockchain: &Blockchain, swapid: SwapId) {
        let newly_inserted = match blockchain {
            Blockchain::Monero => self.awaiting_funding_xmr.insert(swapid),
            Blockchain::Bitcoin => self.awaiting_funding_btc.insert(swapid),
        };
        if !newly_inserted {
            warn!(
                "{} | This swap was already in awaiting {} funding",
                swapid.bright_blue_italic(),
                blockchain.bright_white_bold()
            );
        }
    }

    pub fn incr_funded(&mut self, blockchain: &Blockchain, swapid: &SwapId) {
        let present_in_set = match blockchain {
            Blockchain::Monero => {
                self.funded_xmr += 1;
                self.awaiting_funding_xmr.remove(swapid)
            }
            Blockchain::Bitcoin => {
                self.funded_btc += 1;
                self.awaiting_funding_btc.remove(swapid)
            }
        };
        if !present_in_set {
            warn!(
                "{} | This swap wasn't awaiting {} funding",
                swapid.bright_blue_italic(),
                "Bitcoin".bright_white_bold()
            );
        }
    }

    pub fn incr_funding_canceled(&mut self, blockchain: &Blockchain, swapid: &SwapId) {
        let present_in_set = match blockchain {
            Blockchain::Monero => {
                let presence = self.awaiting_funding_xmr.remove(swapid);
                self.funding_canceled_xmr += 1;
                presence
            }
            Blockchain::Bitcoin => {
                let presence = self.awaiting_funding_btc.remove(swapid);
                self.funding_canceled_btc += 1;
                presence
            }
        };
        if !present_in_set {
            warn!(
                "{} | This swap wasn't awaiting {} funding",
                swapid.bright_blue_italic(),
                "Bitcoin".bright_white_bold()
            );
        }
    }

    pub fn success_rate(&self) -> f64 {
        let Stats {
            success,
            refund,
            punish,
            abort,
            initialized,
            awaiting_funding_btc,
            awaiting_funding_xmr,
            funded_btc,
            funded_xmr,
            funding_canceled_xmr,
            funding_canceled_btc,
        } = self;
        let total = success + refund + punish + abort;
        let rate = *success as f64 / (total as f64);
        info!(
            "Swapped({}) | Refunded({}) / Punished({}) | Aborted({}) | Initialized({}) / AwaitingFundingXMR({}) / AwaitingFundingBTC({}) / FundedXMR({}) / FundedBTC({}) / FundingCanceledXMR({}) / FundingCanceledBTC({})",
            success.bright_white_bold(),
            refund.bright_white_bold(),
            punish.bright_white_bold(),
            abort.bright_white_bold(),
            initialized.bright_white_bold(),
            awaiting_funding_xmr.len().bright_white_bold(),
            awaiting_funding_btc.len().bright_white_bold(),
            funded_xmr.bright_white_bold(),
            funded_btc.bright_white_bold(),
            funding_canceled_xmr.bright_white_bold(),
            funding_canceled_btc.bright_white_bold(),
        );
        info!(
            "{} = {:>4.3}%",
            "Swap success".bright_blue_bold(),
            (rate * 100.).bright_yellow_bold(),
        );
        rate
    }
}

>>>>>>> 9048b584
impl esb::Handler<ServiceBus> for Runtime {
    type Request = BusMsg;
    type Error = Error;

    fn identity(&self) -> ServiceId {
        self.identity.clone()
    }

    fn handle(
        &mut self,
        endpoints: &mut Endpoints,
        bus: ServiceBus,
        source: ServiceId,
        request: BusMsg,
    ) -> Result<(), Self::Error> {
        match (bus, request) {
            // Peer-to-peer message bus
            (ServiceBus::Msg, request) => self.handle_msg(endpoints, source, request),
            // Control bus for issuing control commands
            (ServiceBus::Ctl, request) => self.handle_ctl(endpoints, source, request),
            // RPC command bus, only accept BusMsg::Rpc
            (ServiceBus::Rpc, BusMsg::Rpc(req)) => self.handle_rpc(endpoints, source, req),
            // Syncer event bus for blockchain tasks and events
            (ServiceBus::Sync, request) => self.handle_sync(endpoints, source, request),
            // All other pairs are not supported
            (_, request) => Err(Error::NotSupported(bus, request.to_string())),
        }
    }

    fn handle_err(&mut self, _: &mut Endpoints, _: esb::Error<ServiceId>) -> Result<(), Error> {
        // We do nothing and do not propagate error; it's already being reported
        // with `error!` macro by the controller. If we propagate error here
        // this will make whole daemon panic
        Ok(())
    }
}

impl Runtime {
    fn handle_msg(
        &mut self,
        endpoints: &mut Endpoints,
        source: ServiceId,
        request: BusMsg,
    ) -> Result<(), Error> {
        match (&request, &source) {
            (BusMsg::Ctl(Ctl::Hello), _) => {
                trace!("Hello farcasterd from {}", source);
                // Ignoring; this is used to set remote identity at ZMQ level
            }
            _ => {
                self.process_request_with_state_machines(request, source, endpoints)?;
            }
        }

        Ok(())
    }

    fn handle_ctl(
        &mut self,
        endpoints: &mut Endpoints,
        source: ServiceId,
        request: BusMsg,
    ) -> Result<(), Error> {
        match request {
            BusMsg::Ctl(Ctl::Hello) => {
                // Ignoring; this is used to set remote identity at ZMQ level
                info!(
                    "Service {} is now {}",
                    source.bright_white_bold(),
                    "connected".bright_green_bold()
                );

                match &source {
                    ServiceId::Farcasterd => {
                        error!(
                            "{}",
                            "Unexpected another farcasterd instance connection".err()
                        );
                    }
                    ServiceId::Database => {
                        self.registered_services.insert(source.clone());
                    }
                    ServiceId::Wallet => {
                        self.registered_services.insert(source.clone());
                        let wallet_token = GetKeys(self.wallet_token.clone());
                        endpoints.send_to(
                            ServiceBus::Ctl,
                            self.identity(),
                            source.clone(),
                            BusMsg::Ctl(Ctl::GetKeys(wallet_token)),
                        )?;
                    }
                    ServiceId::Peer(connection_id) => {
                        self.spawning_services.remove(&source);
                        if self.registered_services.insert(source.clone()) {
                            info!(
                                "Connection {} is registered; total {} connections are known",
                                connection_id.bright_blue_italic(),
                                self.count_connections().bright_blue_bold(),
                            );
                        } else {
                            warn!(
                                "Connection {} was already registered; the service probably was relaunched",
                                connection_id.bright_blue_italic()
                            );
                        }
                    }
                    ServiceId::Swap(_) => {
                        // nothing to do, we register swapd instances on a by-swap basis
                    }
                    ServiceId::Syncer(_, _) => {
                        if self.spawning_services.remove(&source) {
                            info!(
                                "Syncer {} is registered; total {} syncers are known",
                                source,
                                self.count_syncers().bright_blue_bold()
                            );
                            self.registered_services.insert(source.clone());
                        } else {
                            error!(
                                "Syncer {} was already registered; the service probably was relaunched\\
                                 externally, or maybe multiple syncers launched?",
                                source
                            );
                        }
                    }
                    _ => {
                        // Ignoring the rest of daemon/client types
                    }
                };

                // For the HELLO messages we have to check if any of the state machines have to be updated
                // We need to move them first in order to not retain ownership over self.
                let mut moved_trade_state_machines = self
                    .trade_state_machines
                    .drain(..)
                    .collect::<Vec<TradeStateMachine>>();
                for tsm in moved_trade_state_machines.drain(..) {
                    if let Some(new_tsm) = TradeStateMachineExecutor::execute(
                        self,
                        endpoints,
                        source.clone(),
                        request.clone(),
                        tsm,
                    )? {
                        self.trade_state_machines.push(new_tsm);
                    }
                }
                let mut moved_syncer_state_machines = self
                    .syncer_state_machines
                    .drain()
                    .collect::<Vec<(TaskId, SyncerStateMachine)>>();
                for (task_id, ssm) in moved_syncer_state_machines.drain(..) {
                    if let Some(new_ssm) = SyncerStateMachineExecutor::execute(
                        self,
                        endpoints,
                        source.clone(),
                        request.clone(),
                        ssm,
                    )? {
                        self.syncer_state_machines.insert(task_id, new_ssm);
                    }
                }
            }

            BusMsg::Ctl(Ctl::Keys(Keys(sk, pk))) => {
                debug!("received peerd keys {}", sk.display_secret());
                self.node_secret_key = Some(sk);
                self.node_public_key = Some(pk);
            }

            BusMsg::Ctl(Ctl::PeerdTerminated) => {
                if let ServiceId::Peer(addr) = source {
                    if self.registered_services.remove(&source) {
                        debug!(
                            "removed connection {} from farcasterd registered connections",
                            addr
                        );

                        // log a message if a swap running over this connection
                        // is not completed, and thus present in consumed_offers
                        let peerd_id = ServiceId::Peer(addr);
                        if self.connection_has_swap_client(&peerd_id) {
                            info!("A swap is still running over the terminated peer {}, the counterparty will attempt to reconnect.", addr.bright_blue_italic());
                        }
                    }
                }
            }

            // Add progress in queues and forward to subscribed clients
            BusMsg::Ctl(Ctl::Progress(..))
            | BusMsg::Ctl(Ctl::Success(..))
            | BusMsg::Ctl(Ctl::Failure(..)) => {
                if !self.progress.contains_key(&source) {
                    self.progress.insert(source.clone(), none!());
                };
                let queue = self.progress.get_mut(&source).expect("checked/added above");
                let prog = match request.clone() {
                    BusMsg::Ctl(Ctl::Progress(p)) => Some(ProgressStack::Progress(p)),
                    BusMsg::Ctl(Ctl::Success(s)) => Some(ProgressStack::Success(s)),
                    BusMsg::Ctl(Ctl::Failure(f)) => Some(ProgressStack::Failure(f)),
                    _ => None,
                }
                .expect("checked above");
                queue.push_back(prog);
                // forward the request to each subscribed clients
                self.notify_subscribed_clients(endpoints, &source, &request);
            }

            req => {
                self.process_request_with_state_machines(req, source, endpoints)?;
            }
        }

        Ok(())
    }

    fn handle_rpc(
        &mut self,
        endpoints: &mut Endpoints,
        source: ServiceId,
        request: Rpc,
    ) -> Result<(), Error> {
        let mut report_to: Vec<(Option<ServiceId>, Rpc)> = none!();

        match request {
            Rpc::GetInfo => {
                self.send_client_rpc(
                    endpoints,
                    source,
                    Rpc::NodeInfo(NodeInfo {
                        listens: self.listens.iter().into_iter().cloned().collect(),
                        uptime: SystemTime::now()
                            .duration_since(self.started)
                            .unwrap_or_else(|_| Duration::from_secs(0)),
                        since: self
                            .started
                            .duration_since(SystemTime::UNIX_EPOCH)
                            .unwrap_or_else(|_| Duration::from_secs(0))
                            .as_secs(),
                        peers: self.get_open_connections(),
                        swaps: self
                            .trade_state_machines
                            .iter()
                            .filter_map(|tsm| tsm.swap_id())
                            .collect(),
                        offers: self
                            .trade_state_machines
                            .iter()
                            .filter_map(|tsm| tsm.open_offer())
                            .collect(),
                        stats: self.stats.clone(),
                    }),
                )?;
            }

            Rpc::ListPeers => {
                self.send_client_rpc(
                    endpoints,
                    source,
                    Rpc::PeerList(self.get_open_connections().into()),
                )?;
            }

            Rpc::ListSwaps => {
                self.send_client_rpc(
                    endpoints,
                    source,
                    Rpc::SwapList(
                        self.trade_state_machines
                            .iter()
                            .filter_map(|tsm| tsm.swap_id())
                            .collect(),
                    ),
                )?;
            }

            Rpc::ListOffers(ref offer_status_selector) => {
                match offer_status_selector {
                    OfferStatusSelector::Open => {
                        let open_offers = self
                            .trade_state_machines
                            .iter()
                            .filter_map(|tsm| tsm.open_offer())
                            .map(|offer| OfferInfo {
                                offer: offer.to_string(),
                                details: offer.clone(),
                            })
                            .collect();
                        self.send_client_rpc(endpoints, source, Rpc::OfferList(open_offers))?;
                    }
                    OfferStatusSelector::InProgress => {
                        let pub_offers = self
                            .public_offers
                            .iter()
                            .filter(|k| self.consumed_offers_contains(k))
                            .map(|offer| OfferInfo {
                                offer: offer.to_string(),
                                details: offer.clone(),
                            })
                            .collect();
                        self.send_client_rpc(endpoints, source, Rpc::OfferList(pub_offers))?;
                    }
                    _ => {
                        // Forward the request to database service
                        endpoints.send_to(
                            ServiceBus::Rpc,
                            source,
                            ServiceId::Database,
                            BusMsg::Rpc(request),
                        )?;
                    }
                };
            }

            Rpc::ListListens => {
                let listen_url: List<String> =
                    List::from_iter(self.listens.clone().iter().map(|listen| listen.to_string()));
                self.send_client_rpc(endpoints, source, Rpc::ListenList(listen_url))?;
            }

            // Returns a unique response that contains the complete progress queue
            Rpc::ReadProgress(swap_id) => {
                if let Some(queue) = self.progress.get_mut(&ServiceId::Swap(swap_id)) {
                    let mut swap_progress = SwapProgress { progress: vec![] };
                    for req in queue.iter() {
                        match req {
                            ProgressStack::Progress(Progress::Message(m)) => {
                                swap_progress
                                    .progress
                                    .push(ProgressEvent::Message(m.clone()));
                            }
                            ProgressStack::Progress(Progress::StateTransition(t)) => {
                                swap_progress
                                    .progress
                                    .push(ProgressEvent::StateTransition(t.clone()));
                            }
                            ProgressStack::Success(s) => {
                                swap_progress
                                    .progress
                                    .push(ProgressEvent::Success(s.clone()));
                            }
                            ProgressStack::Failure(f) => {
                                swap_progress
                                    .progress
                                    .push(ProgressEvent::Failure(f.clone()));
                            }
                        };
                    }
                    report_to.push((Some(source.clone()), Rpc::SwapProgress(swap_progress)));
                } else {
                    let info = if self.running_swaps_contain(&swap_id) {
                        s!("No progress made yet on this swap")
                    } else {
                        s!("Unknown swapd")
                    };
                    report_to.push((
                        Some(source.clone()),
                        Rpc::Failure(Failure {
                            code: FailureCode::Unknown,
                            info,
                        }),
                    ));
                }
            }

            // Add the request's source to the subscription list for later progress notifications
            // and send all notifications already in the queue
            Rpc::SubscribeProgress(swap_id) => {
                let service = ServiceId::Swap(swap_id);
                // if the swap is known either in the tsm's or progress, attach the client
                // otherwise terminate
                if self.running_swaps_contain(&swap_id) || self.progress.contains_key(&service) {
                    if let Some(subscribed) = self.progress_subscriptions.get_mut(&service) {
                        // ret true if not in the set, false otherwise. Double subscribe is not a
                        // problem as we manage the list in a set.
                        let _ = subscribed.insert(source.clone());
                    } else {
                        let mut subscribed = HashSet::new();
                        subscribed.insert(source.clone());
                        // None is returned, the key was not set as checked before
                        let _ = self
                            .progress_subscriptions
                            .insert(service.clone(), subscribed);
                    }
                    trace!(
                        "{} has been added to {} progress subscription",
                        source.clone(),
                        swap_id
                    );
                    // send all queued notification to the source to catch up
                    if let Some(queue) = self.progress.get_mut(&service) {
                        for req in queue.iter() {
                            report_to.push((
                                Some(source.clone()),
                                match req.clone() {
                                    ProgressStack::Progress(p) => Rpc::Progress(p),
                                    ProgressStack::Success(s) => Rpc::Success(s),
                                    ProgressStack::Failure(f) => Rpc::Failure(f),
                                },
                            ));
                        }
                    }
                } else {
                    // no swap service exists, terminate
                    report_to.push((
                        Some(source.clone()),
                        Rpc::Failure(Failure {
                            code: FailureCode::Unknown,
                            info: "Unknown swapd".to_string(),
                        }),
                    ));
                }
            }

            // Remove the request's source from the subscription list of notifications
            Rpc::UnsubscribeProgress(swap_id) => {
                let service = ServiceId::Swap(swap_id);
                if let Some(subscribed) = self.progress_subscriptions.get_mut(&service) {
                    // we don't care if the source was not in the set
                    let _ = subscribed.remove(&source);
                    trace!(
                        "{} has been removed from {} progress subscription",
                        source.clone(),
                        swap_id
                    );
                    if subscribed.is_empty() {
                        // we drop the empty set located at the swap index
                        let _ = self.progress_subscriptions.remove(&service);
                    }
                }
                // if no swap service exists no subscription need to be removed
            }

            Rpc::NeedsFunding(Blockchain::Monero) => {
                let funding_infos: Vec<MoneroFundingInfo> = self
                    .trade_state_machines
                    .iter()
                    .filter_map(|tsm| tsm.needs_funding_monero())
                    .collect();
                let len = funding_infos.len();
                let res = funding_infos
                    .iter()
                    .enumerate()
                    .map(|(i, funding_info)| {
                        let mut res = format!("{}", funding_info);
                        if i < len - 1 {
                            res.push('\n');
                        }
                        res
                    })
                    .collect();
                endpoints.send_to(
                    ServiceBus::Rpc,
                    self.identity(),
                    source,
                    BusMsg::Rpc(Rpc::String(res)),
                )?;
            }

            Rpc::NeedsFunding(Blockchain::Bitcoin) => {
                let funding_infos: Vec<BitcoinFundingInfo> = self
                    .trade_state_machines
                    .iter()
                    .filter_map(|tsm| tsm.needs_funding_bitcoin())
                    .collect();
                let len = funding_infos.len();
                let res = funding_infos
                    .iter()
                    .enumerate()
                    .map(|(i, funding_info)| {
                        let mut res = format!("{}", funding_info);
                        if i < len - 1 {
                            res.push('\n');
                        }
                        res
                    })
                    .collect();
                endpoints.send_to(
                    ServiceBus::Rpc,
                    self.identity(),
                    source,
                    BusMsg::Rpc(Rpc::String(res)),
                )?;
            }

            req => {
                warn!("Ignoring request: {}", req.err());
            }
        }

        for (i, (respond_to, resp)) in report_to.clone().into_iter().enumerate() {
            if let Some(respond_to) = respond_to {
                // do not respond to self
                if respond_to == self.identity() {
                    continue;
                }
                trace!(
                    "(#{}) Respond to {}: {}",
                    i,
                    respond_to.bright_yellow_bold(),
                    resp.bright_blue_bold(),
                );
                endpoints.send_to(
                    ServiceBus::Rpc,
                    self.identity(),
                    respond_to,
                    BusMsg::Rpc(resp),
                )?;
            }
        }
        trace!("Processed all cli notifications");

        Ok(())
    }

    fn handle_sync(
        &mut self,
        endpoints: &mut Endpoints,
        source: ServiceId,
        request: BusMsg,
    ) -> Result<(), Error> {
        match (&request, &source) {
            (BusMsg::Ctl(Ctl::Hello), _) => {
                trace!("Hello farcasterd from {}", source);
                // Ignoring; this is used to set remote identity at ZMQ level
            }
            _ => {
                self.process_request_with_state_machines(request, source, endpoints)?;
            }
        }

        Ok(())
    }

    pub fn services_ready(&self) -> Result<(), Error> {
        if !self.registered_services.contains(&ServiceId::Wallet) {
            Err(Error::Farcaster(
                "Farcaster not ready yet, walletd still starting".to_string(),
            ))
        } else if !self.registered_services.contains(&ServiceId::Database) {
            Err(Error::Farcaster(
                "Farcaster not ready yet, databased still starting".to_string(),
            ))
        } else {
            Ok(())
        }
    }

    pub fn peer_keys_ready(&self) -> Result<(SecretKey, PublicKey), Error> {
        if let (Some(sk), Some(pk)) = (self.node_secret_key, self.node_public_key) {
            Ok((sk, pk))
        } else {
            Err(Error::Farcaster("Peer keys not ready yet".to_string()))
        }
    }

    pub fn clean_up_after_swap(
        &mut self,
        swap_id: &SwapId,
        endpoints: &mut Endpoints,
    ) -> Result<(), Error> {
        endpoints.send_to(
            ServiceBus::Ctl,
            self.identity(),
            ServiceId::Swap(*swap_id),
            BusMsg::Ctl(Ctl::Terminate),
        )?;
        endpoints.send_to(
            ServiceBus::Ctl,
            self.identity(),
            ServiceId::Database,
            BusMsg::Ctl(Ctl::RemoveCheckpoint(*swap_id)),
        )?;

        self.registered_services = self
            .registered_services
            .clone()
            .drain()
            .filter(|service| {
                if let ServiceId::Peer(..) = service {
                    if !self.connection_has_swap_client(service) {
                        endpoints
                            .send_to(
                                ServiceBus::Ctl,
                                self.identity(),
                                service.clone(),
                                BusMsg::Ctl(Ctl::Terminate),
                            )
                            .is_err()
                    } else {
                        true
                    }
                } else if let ServiceId::Syncer(..) = service {
                    if !self.syncer_has_client(service) {
                        info!("Terminating {}", service);
                        endpoints
                            .send_to(
                                ServiceBus::Ctl,
                                self.identity(),
                                service.clone(),
                                BusMsg::Ctl(Ctl::Terminate),
                            )
                            .is_err()
                    } else {
                        true
                    }
                } else {
                    true
                }
            })
            .collect();
        Ok(())
    }

    fn consumed_offers_contains(&self, offer: &PublicOffer) -> bool {
        self.trade_state_machines
            .iter()
            .filter_map(|tsm| tsm.consumed_offer())
            .any(|tsm_offer| tsm_offer.offer.id() == offer.offer.id())
    }

    fn running_swaps_contain(&self, swap_id: &SwapId) -> bool {
        self.trade_state_machines
            .iter()
            .filter_map(|tsm| tsm.swap_id())
            .any(|tsm_swap_id| tsm_swap_id == *swap_id)
    }

    pub fn syncer_has_client(&self, syncerd: &ServiceId) -> bool {
        self.trade_state_machines.iter().any(|tsm| {
            tsm.syncers()
                .iter()
                .any(|client_syncer| client_syncer == syncerd)
        }) || self
            .syncer_state_machines
            .values()
            .filter_map(|ssm| ssm.syncer())
            .any(|client_syncer| client_syncer == *syncerd)
    }

    fn count_syncers(&self) -> usize {
        self.registered_services
            .iter()
            .filter(|s| matches!(s, ServiceId::Syncer(..)))
            .count()
    }

    fn connection_has_swap_client(&self, peerd: &ServiceId) -> bool {
        self.trade_state_machines
            .iter()
            .filter_map(|tsm| tsm.get_connection())
            .any(|client_connection| client_connection == *peerd)
    }

    fn count_connections(&self) -> usize {
        self.registered_services
            .iter()
            .filter(|s| matches!(s, ServiceId::Peer(..)))
            .count()
    }

    fn get_open_connections(&self) -> Vec<NodeAddr> {
        self.registered_services
            .iter()
            .filter_map(|s| {
                if let ServiceId::Peer(n) = s {
                    Some(*n)
                } else {
                    None
                }
            })
            .collect()
    }

    fn match_request_to_syncer_state_machine(
        &mut self,
        req: BusMsg,
        source: ServiceId,
    ) -> Result<Option<SyncerStateMachine>, Error> {
        match (req, source) {
            (BusMsg::Ctl(Ctl::SweepAddress(..)), _) => Ok(Some(SyncerStateMachine::Start)),
            (
                BusMsg::Sync(SyncMsg::Event(SyncerEvent::SweepSuccess(SweepSuccess {
                    id, ..
                }))),
                _,
            ) => Ok(self.syncer_state_machines.remove(&id)),
            _ => Ok(None),
        }
    }

    fn match_request_to_trade_state_machine(
        &mut self,
        req: BusMsg,
        source: ServiceId,
    ) -> Result<Option<TradeStateMachine>, Error> {
        match (req, source) {
            (BusMsg::Ctl(Ctl::RestoreCheckpoint(..)), _) => {
                Ok(Some(TradeStateMachine::StartRestore))
            }
            (BusMsg::Ctl(Ctl::MakeOffer(..)), _) => Ok(Some(TradeStateMachine::StartMaker)),
            (BusMsg::Ctl(Ctl::TakeOffer(..)), _) => Ok(Some(TradeStateMachine::StartTaker)),
            (BusMsg::Msg(Msg::TakerCommit(msg::TakeCommit { public_offer, .. })), _)
            | (BusMsg::Ctl(Ctl::RevokeOffer(public_offer)), _) => Ok(self
                .trade_state_machines
                .iter()
                .position(|tsm| {
                    if let Some(tsm_public_offer) = tsm.open_offer() {
                        tsm_public_offer == public_offer
                    } else {
                        false
                    }
                })
                .map(|pos| self.trade_state_machines.remove(pos))),
            (BusMsg::Ctl(Ctl::LaunchSwap(LaunchSwap { public_offer, .. })), _) => Ok(self
                .trade_state_machines
                .iter()
                .position(|tsm| {
                    if let Some(tsm_public_offer) = tsm.consumed_offer() {
                        tsm_public_offer == public_offer
                    } else {
                        false
                    }
                })
                .map(|pos| self.trade_state_machines.remove(pos))),
            (BusMsg::Ctl(Ctl::PeerdUnreachable(..)), ServiceId::Swap(swap_id))
            | (BusMsg::Ctl(Ctl::FundingInfo(..)), ServiceId::Swap(swap_id))
            | (BusMsg::Ctl(Ctl::FundingCanceled(..)), ServiceId::Swap(swap_id))
            | (BusMsg::Ctl(Ctl::FundingCompleted(..)), ServiceId::Swap(swap_id))
            | (BusMsg::Ctl(Ctl::SwapOutcome(..)), ServiceId::Swap(swap_id)) => Ok(self
                .trade_state_machines
                .iter()
                .position(|tsm| {
                    if let Some(tsm_swap_id) = tsm.swap_id() {
                        tsm_swap_id == swap_id
                    } else {
                        false
                    }
                })
                .map(|pos| self.trade_state_machines.remove(pos))),
            _ => Ok(None),
        }
    }

    fn process_request_with_state_machines(
        &mut self,
        request: BusMsg,
        source: ServiceId,
        endpoints: &mut Endpoints,
    ) -> Result<(), Error> {
        if let Some(tsm) =
            self.match_request_to_trade_state_machine(request.clone(), source.clone())?
        {
            if let Some(new_tsm) =
                TradeStateMachineExecutor::execute(self, endpoints, source, request, tsm)?
            {
                self.trade_state_machines.push(new_tsm);
            }
            Ok(())
        } else if let Some(ssm) =
            self.match_request_to_syncer_state_machine(request.clone(), source.clone())?
        {
            if let Some(new_ssm) =
                SyncerStateMachineExecutor::execute(self, endpoints, source, request, ssm)?
            {
                if let Some(task_id) = new_ssm.task_id() {
                    self.syncer_state_machines.insert(task_id, new_ssm);
                } else {
                    error!("Cannot process new syncer state machine without a task id");
                }
            }
            Ok(())
        } else {
            warn!("Received request {}, but did not process it", request);
            Ok(())
        }
    }

<<<<<<< HEAD
=======
    fn execute_syncer_state_machine(
        &mut self,
        endpoints: &mut Endpoints,
        source: ServiceId,
        request: BusMsg,
        ssm: SyncerStateMachine,
    ) -> Result<Option<SyncerStateMachine>, Error> {
        let event = Event::with(endpoints, self.identity(), source, request);
        let ssm_display = ssm.to_string();
        if let Some(new_ssm) = ssm.next(event, self)? {
            let new_ssm_display = new_ssm.to_string();
            // relegate state transitions staying the same to debug
            if new_ssm_display == ssm_display {
                debug!(
                    "Syncer state self transition {}",
                    new_ssm.bright_green_bold()
                );
            } else {
                info!(
                    "Syncer state transition {} -> {}",
                    ssm_display.red_bold(),
                    new_ssm.bright_green_bold()
                );
            }
            Ok(Some(new_ssm))
        } else {
            info!(
                "Syncer state machine ended {} -> {}",
                ssm_display.red_bold(),
                "End".to_string().bright_green_bold()
            );
            Ok(None)
        }
    }

    fn execute_trade_state_machine(
        &mut self,
        endpoints: &mut Endpoints,
        source: ServiceId,
        request: BusMsg,
        tsm: TradeStateMachine,
    ) -> Result<Option<TradeStateMachine>, Error> {
        let event = Event::with(endpoints, self.identity(), source, request);
        let tsm_display = tsm.to_string();
        let tsm_swap_id = tsm.swap_id();
        if let Some(new_tsm) = tsm.next(event, self)? {
            let new_tsm_display = new_tsm.to_string();
            // relegate state transitions staying the same to debug
            if new_tsm_display == tsm_display {
                debug!(
                    "Trade state self transition {}",
                    new_tsm.bright_green_bold()
                );
            } else {
                let swap_id = tsm_swap_id
                    .or(new_tsm.swap_id())
                    .map_or("…".to_string(), |s| s.to_string());
                info!(
                    "{} | Trade state transition {} -> {}",
                    swap_id.swap_id(),
                    tsm_display.red_bold(),
                    new_tsm.bright_green_bold()
                );
            }
            Ok(Some(new_tsm))
        } else {
            let swap_id = tsm_swap_id.map_or("…".to_string(), |s| s.to_string());
            info!(
                "{} | Trade state machine ended {} -> {}",
                swap_id.swap_id(),
                tsm_display.red_bold(),
                "End".to_string().bright_green_bold()
            );
            Ok(None)
        }
    }

>>>>>>> 9048b584
    pub fn listen(&mut self, bind_addr: InetSocketAddr) -> Result<NodeId, Error> {
        self.services_ready()?;
        let (peer_secret_key, peer_public_key) = self.peer_keys_ready()?;
        let node_id = NodeId::from(peer_public_key);
        if self.listens.iter().any(|a| a == &bind_addr) {
            let msg = format!("Already listening on {}", &bind_addr);
            debug!("{}", &msg);
            return Ok(node_id);
        }
        info!(
            "{} for incoming peer connections on {}",
            "Starting listener".bright_blue_bold(),
            bind_addr.bright_blue_bold()
        );

        let address = bind_addr.address();
        let port = bind_addr.port().ok_or(Error::Farcaster(
            "listen requires the port to listen on".to_string(),
        ))?;

        debug!("Instantiating peerd...");
        let child = launch(
            "peerd",
            &[
                "--listen",
                &format!("{}", address),
                "--port",
                &port.to_string(),
                "--peer-secret-key",
                &format!("{}", peer_secret_key.display_secret()),
                "--token",
                &self.wallet_token.clone().to_string(),
            ],
        );

        // in case it can't connect wait for it to crash
        std::thread::sleep(Duration::from_secs_f32(0.1));

        // status is Some if peerd returns because it crashed
        let (child, status) = child.and_then(|mut c| c.try_wait().map(|s| (c, s)))?;
        if status.is_some() {
            return Err(Error::Peer(internet2::presentation::Error::InvalidEndpoint));
        }

        self.listens.insert(bind_addr);
        debug!("New instance of peerd launched with PID {}", child.id());
        info!(
            "Connection daemon {} for incoming peer connections on {}",
            "listens".bright_green_bold(),
            bind_addr
        );
        Ok(node_id)
    }

    pub fn connect_peer(&mut self, node_addr: &NodeAddr) -> Result<ServiceId, Error> {
        self.services_ready()?;
        let (peer_secret_key, _) = self.peer_keys_ready()?;
        if let Some(spawning_peer) = self.spawning_services.iter().find(|service| {
            if let ServiceId::Peer(registered_node_addr) = service {
                registered_node_addr.id == node_addr.id
            } else {
                false
            }
        }) {
            warn!(
                "Already spawning a connection with remote peer {}, through a spawned connection {}, but have not received Hello from it yet.",
                node_addr.id, spawning_peer
            );
            return Ok(spawning_peer.clone());
        };
        if let Some(existing_peer) = self.registered_services.iter().find(|service| {
            if let ServiceId::Peer(registered_node_addr) = service {
                registered_node_addr.id == node_addr.id
            } else {
                false
            }
        }) {
            debug!(
                "Already connected to remote peer {} through a spawned connection {}",
                node_addr.id, existing_peer
            );
            return Ok(existing_peer.clone());
        }

        debug!(
            "{} to remote peer {}",
            "Connecting".bright_blue_bold(),
            node_addr.bright_blue_italic()
        );

        // Start peerd
        let child = launch(
            "peerd",
            &[
                "--connect",
                &node_addr.to_string(),
                "--peer-secret-key",
                &format!("{}", peer_secret_key.display_secret()),
                "--token",
                &self.wallet_token.clone().to_string(),
            ],
        );

        // in case it can't connect wait for it to crash
        std::thread::sleep(Duration::from_secs_f32(0.1));

        // status is Some if peerd returns because it crashed
        let (child, status) = child.and_then(|mut c| c.try_wait().map(|s| (c, s)))?;

        if status.is_some() {
            return Err(Error::Peer(internet2::presentation::Error::InvalidEndpoint));
        }

        debug!("New instance of peerd launched with PID {}", child.id());

        self.spawning_services.insert(ServiceId::Peer(*node_addr));
        debug!("Awaiting for peerd to connect...");

        Ok(ServiceId::Peer(*node_addr))
    }

    /// Notify(forward to) the subscribed clients still online with the given request
    fn notify_subscribed_clients(
        &mut self,
        endpoints: &mut Endpoints,
        source: &ServiceId,
        request: &BusMsg,
    ) {
        // if subs exists for the source (swap_id), forward the request to every subs
        if let Some(subs) = self.progress_subscriptions.get_mut(source) {
            // if the sub is no longer reachable, i.e. the process terminated without calling
            // unsub, remove it from sub list
            subs.retain(|sub| {
                endpoints
                    .send_to(
                        ServiceBus::Rpc,
                        ServiceId::Farcasterd,
                        sub.clone(),
                        request.clone(),
                    )
                    .is_ok()
            });
        }
    }
}

pub fn syncer_up(
    spawning_services: &mut HashSet<ServiceId>,
    registered_services: &mut HashSet<ServiceId>,
    blockchain: Blockchain,
    network: Network,
    config: &Config,
) -> Result<Option<ServiceId>, Error> {
    let syncer_service = ServiceId::Syncer(blockchain, network);
    if !registered_services.contains(&syncer_service)
        && !spawning_services.contains(&syncer_service)
    {
        let mut args = vec![
            "--blockchain".to_string(),
            blockchain.to_string(),
            "--network".to_string(),
            network.to_string(),
        ];
        args.append(&mut syncer_servers_args(config, blockchain, network)?);
        debug!("launching syncer with: {:?}", args);
        launch("syncerd", args)?;
        spawning_services.insert(syncer_service.clone());
    }
    if registered_services.contains(&syncer_service) {
        Ok(Some(syncer_service))
    } else {
        Ok(None)
    }
}

#[allow(clippy::too_many_arguments)]
pub fn launch_swapd(
    local_trade_role: TradeRole,
    public_offer: PublicOffer,
    swap_id: SwapId,
) -> Result<String, Error> {
    debug!("Instantiating swapd...");
    let child = launch(
        "swapd",
        &[
            swap_id.to_hex(),
            public_offer.to_string(),
            local_trade_role.to_string(),
        ],
    )?;
    let msg = format!("New instance of swapd launched with PID {}", child.id());
    debug!("{}", msg);
    debug!("Awaiting for swapd to connect...");
    Ok(msg)
}

/// Return the list of needed arguments for a syncer given a config and a network.
/// This function only register the minimal set of URLs needed for the blockchain to work.
fn syncer_servers_args(
    config: &Config,
    blockchain: Blockchain,
    net: Network,
) -> Result<Vec<String>, Error> {
    match config.get_syncer_servers(net) {
        Some(servers) => match blockchain {
            Blockchain::Bitcoin => Ok(vec![
                "--electrum-server".to_string(),
                servers.electrum_server,
            ]),
            Blockchain::Monero => {
                let mut args: Vec<String> = vec![
                    "--monero-daemon".to_string(),
                    servers.monero_daemon,
                    "--monero-rpc-wallet".to_string(),
                    servers.monero_rpc_wallet,
                ];
                args.extend(
                    servers
                        .monero_lws
                        .map_or(vec![], |v| vec!["--monero-lws".to_string(), v]),
                );
                args.extend(
                    servers
                        .monero_wallet_dir
                        .map_or(vec![], |v| vec!["--monero-wallet-dir-path".to_string(), v]),
                );
                Ok(args)
            }
        },
        None => Err(SyncerError::InvalidConfig.into()),
    }
}

pub fn launch(
    name: &str,
    args: impl IntoIterator<Item = impl AsRef<OsStr>>,
) -> io::Result<process::Child> {
    let app = Opts::command();
    let mut bin_path = std::env::current_exe().map_err(|err| {
        error!("Unable to detect binary directory: {}", err);
        err
    })?;
    bin_path.pop();

    bin_path.push(name);
    #[cfg(target_os = "windows")]
    bin_path.set_extension("exe");

    debug!(
        "Launching {} as a separate process using `{}` as binary",
        name,
        bin_path.to_string_lossy()
    );

    let mut cmd = process::Command::new(bin_path);

    // Forwarded shared options from farcasterd to launched microservices
    // Cannot use value_of directly because of default values
    let matches = app.get_matches();

    if let Some(d) = &matches.value_of("data-dir") {
        cmd.args(&["-d", d]);
    }

    if let Some(m) = &matches.value_of("msg-socket") {
        cmd.args(&["-m", m]);
    }

    if let Some(x) = &matches.value_of("ctl-socket") {
        cmd.args(&["-x", x]);
    }

    if let Some(y) = &matches.value_of("rpc-socket") {
        cmd.args(&["-R", y]);
    }

    if let Some(s) = &matches.value_of("sync-socket") {
        cmd.args(&["-S", s]);
    }

    // Forward tor proxy argument
    let parsed = Opts::parse();
    debug!("tor opts: {:?}", parsed.shared.tor_proxy);
    if let Some(t) = &matches.value_of("tor-proxy") {
        cmd.args(&["-T", *t]);
    }

    // Given specialized args in launch
    cmd.args(args);

    debug!("Executing `{:?}`", cmd);
    cmd.spawn().map_err(|err| {
        error!("Error launching {}: {}", name, err);
        err
    })
}<|MERGE_RESOLUTION|>--- conflicted
+++ resolved
@@ -132,133 +132,6 @@
 
 impl CtlServer for Runtime {}
 
-<<<<<<< HEAD
-=======
-#[derive(Default)]
-pub struct Stats {
-    success: u64,
-    refund: u64,
-    punish: u64,
-    abort: u64,
-    initialized: u64,
-    awaiting_funding_btc: HashSet<SwapId>,
-    awaiting_funding_xmr: HashSet<SwapId>,
-    funded_xmr: u64,
-    funded_btc: u64,
-    funding_canceled_xmr: u64,
-    funding_canceled_btc: u64,
-}
-
-impl Stats {
-    pub fn incr_outcome(&mut self, outcome: &Outcome) {
-        match outcome {
-            Outcome::Buy => self.success += 1,
-            Outcome::Refund => self.refund += 1,
-            Outcome::Punish => self.punish += 1,
-            Outcome::Abort => self.abort += 1,
-        };
-    }
-
-    pub fn incr_initiated(&mut self) {
-        self.initialized += 1;
-    }
-
-    pub fn incr_awaiting_funding(&mut self, blockchain: &Blockchain, swapid: SwapId) {
-        let newly_inserted = match blockchain {
-            Blockchain::Monero => self.awaiting_funding_xmr.insert(swapid),
-            Blockchain::Bitcoin => self.awaiting_funding_btc.insert(swapid),
-        };
-        if !newly_inserted {
-            warn!(
-                "{} | This swap was already in awaiting {} funding",
-                swapid.bright_blue_italic(),
-                blockchain.bright_white_bold()
-            );
-        }
-    }
-
-    pub fn incr_funded(&mut self, blockchain: &Blockchain, swapid: &SwapId) {
-        let present_in_set = match blockchain {
-            Blockchain::Monero => {
-                self.funded_xmr += 1;
-                self.awaiting_funding_xmr.remove(swapid)
-            }
-            Blockchain::Bitcoin => {
-                self.funded_btc += 1;
-                self.awaiting_funding_btc.remove(swapid)
-            }
-        };
-        if !present_in_set {
-            warn!(
-                "{} | This swap wasn't awaiting {} funding",
-                swapid.bright_blue_italic(),
-                "Bitcoin".bright_white_bold()
-            );
-        }
-    }
-
-    pub fn incr_funding_canceled(&mut self, blockchain: &Blockchain, swapid: &SwapId) {
-        let present_in_set = match blockchain {
-            Blockchain::Monero => {
-                let presence = self.awaiting_funding_xmr.remove(swapid);
-                self.funding_canceled_xmr += 1;
-                presence
-            }
-            Blockchain::Bitcoin => {
-                let presence = self.awaiting_funding_btc.remove(swapid);
-                self.funding_canceled_btc += 1;
-                presence
-            }
-        };
-        if !present_in_set {
-            warn!(
-                "{} | This swap wasn't awaiting {} funding",
-                swapid.bright_blue_italic(),
-                "Bitcoin".bright_white_bold()
-            );
-        }
-    }
-
-    pub fn success_rate(&self) -> f64 {
-        let Stats {
-            success,
-            refund,
-            punish,
-            abort,
-            initialized,
-            awaiting_funding_btc,
-            awaiting_funding_xmr,
-            funded_btc,
-            funded_xmr,
-            funding_canceled_xmr,
-            funding_canceled_btc,
-        } = self;
-        let total = success + refund + punish + abort;
-        let rate = *success as f64 / (total as f64);
-        info!(
-            "Swapped({}) | Refunded({}) / Punished({}) | Aborted({}) | Initialized({}) / AwaitingFundingXMR({}) / AwaitingFundingBTC({}) / FundedXMR({}) / FundedBTC({}) / FundingCanceledXMR({}) / FundingCanceledBTC({})",
-            success.bright_white_bold(),
-            refund.bright_white_bold(),
-            punish.bright_white_bold(),
-            abort.bright_white_bold(),
-            initialized.bright_white_bold(),
-            awaiting_funding_xmr.len().bright_white_bold(),
-            awaiting_funding_btc.len().bright_white_bold(),
-            funded_xmr.bright_white_bold(),
-            funded_btc.bright_white_bold(),
-            funding_canceled_xmr.bright_white_bold(),
-            funding_canceled_btc.bright_white_bold(),
-        );
-        info!(
-            "{} = {:>4.3}%",
-            "Swap success".bright_blue_bold(),
-            (rate * 100.).bright_yellow_bold(),
-        );
-        rate
-    }
-}
-
->>>>>>> 9048b584
 impl esb::Handler<ServiceBus> for Runtime {
     type Request = BusMsg;
     type Error = Error;
@@ -1038,86 +911,6 @@
         }
     }
 
-<<<<<<< HEAD
-=======
-    fn execute_syncer_state_machine(
-        &mut self,
-        endpoints: &mut Endpoints,
-        source: ServiceId,
-        request: BusMsg,
-        ssm: SyncerStateMachine,
-    ) -> Result<Option<SyncerStateMachine>, Error> {
-        let event = Event::with(endpoints, self.identity(), source, request);
-        let ssm_display = ssm.to_string();
-        if let Some(new_ssm) = ssm.next(event, self)? {
-            let new_ssm_display = new_ssm.to_string();
-            // relegate state transitions staying the same to debug
-            if new_ssm_display == ssm_display {
-                debug!(
-                    "Syncer state self transition {}",
-                    new_ssm.bright_green_bold()
-                );
-            } else {
-                info!(
-                    "Syncer state transition {} -> {}",
-                    ssm_display.red_bold(),
-                    new_ssm.bright_green_bold()
-                );
-            }
-            Ok(Some(new_ssm))
-        } else {
-            info!(
-                "Syncer state machine ended {} -> {}",
-                ssm_display.red_bold(),
-                "End".to_string().bright_green_bold()
-            );
-            Ok(None)
-        }
-    }
-
-    fn execute_trade_state_machine(
-        &mut self,
-        endpoints: &mut Endpoints,
-        source: ServiceId,
-        request: BusMsg,
-        tsm: TradeStateMachine,
-    ) -> Result<Option<TradeStateMachine>, Error> {
-        let event = Event::with(endpoints, self.identity(), source, request);
-        let tsm_display = tsm.to_string();
-        let tsm_swap_id = tsm.swap_id();
-        if let Some(new_tsm) = tsm.next(event, self)? {
-            let new_tsm_display = new_tsm.to_string();
-            // relegate state transitions staying the same to debug
-            if new_tsm_display == tsm_display {
-                debug!(
-                    "Trade state self transition {}",
-                    new_tsm.bright_green_bold()
-                );
-            } else {
-                let swap_id = tsm_swap_id
-                    .or(new_tsm.swap_id())
-                    .map_or("…".to_string(), |s| s.to_string());
-                info!(
-                    "{} | Trade state transition {} -> {}",
-                    swap_id.swap_id(),
-                    tsm_display.red_bold(),
-                    new_tsm.bright_green_bold()
-                );
-            }
-            Ok(Some(new_tsm))
-        } else {
-            let swap_id = tsm_swap_id.map_or("…".to_string(), |s| s.to_string());
-            info!(
-                "{} | Trade state machine ended {} -> {}",
-                swap_id.swap_id(),
-                tsm_display.red_bold(),
-                "End".to_string().bright_green_bold()
-            );
-            Ok(None)
-        }
-    }
-
->>>>>>> 9048b584
     pub fn listen(&mut self, bind_addr: InetSocketAddr) -> Result<NodeId, Error> {
         self.services_ready()?;
         let (peer_secret_key, peer_public_key) = self.peer_keys_ready()?;

--- conflicted
+++ resolved
@@ -13,21 +13,14 @@
 // along with this software.
 // If not, see <https://opensource.org/licenses/MIT>.
 
-<<<<<<< HEAD
-use crate::event::StateMachineExecutor;
-use crate::farcasterd::runtime::request::{
-    CheckpointEntry, OfferStatusSelector, ProgressEvent, SwapProgress,
-};
-use crate::farcasterd::syncer_state_machine::SyncerStateMachineExecutor;
-use crate::farcasterd::trade_state_machine::TradeStateMachineExecutor;
-=======
 use crate::bus::ctl::{BitcoinFundingInfo, Ctl, GetKeys, MoneroFundingInfo};
 use crate::bus::msg::{self, Msg};
 use crate::bus::rpc::NodeInfo;
 use crate::bus::sync::SyncMsg;
 use crate::bus::{BusMsg, List, ServiceBus};
-use crate::event::{Event, StateMachine};
->>>>>>> 3f9cfe7f
+use crate::event::StateMachineExecutor;
+use crate::farcasterd::syncer_state_machine::SyncerStateMachineExecutor;
+use crate::farcasterd::trade_state_machine::TradeStateMachineExecutor;
 use crate::farcasterd::Opts;
 use crate::syncerd::{Event as SyncerEvent, SweepSuccess, TaskId};
 use crate::{
@@ -1047,79 +1040,6 @@
         }
     }
 
-<<<<<<< HEAD
-=======
-    fn execute_syncer_state_machine(
-        &mut self,
-        endpoints: &mut Endpoints,
-        source: ServiceId,
-        request: BusMsg,
-        ssm: SyncerStateMachine,
-    ) -> Result<Option<SyncerStateMachine>, Error> {
-        let event = Event::with(endpoints, self.identity(), source, request);
-        let ssm_display = ssm.to_string();
-        if let Some(new_ssm) = ssm.next(event, self)? {
-            let new_ssm_display = new_ssm.to_string();
-            // relegate state transitions staying the same to debug
-            if new_ssm_display == ssm_display {
-                debug!(
-                    "Syncer state self transition {}",
-                    new_ssm.bright_green_bold()
-                );
-            } else {
-                info!(
-                    "Syncer state transition {} -> {}",
-                    ssm_display.red_bold(),
-                    new_ssm.bright_green_bold()
-                );
-            }
-            Ok(Some(new_ssm))
-        } else {
-            info!(
-                "Syncer state machine ended {} -> {}",
-                ssm_display.red_bold(),
-                "End".to_string().bright_green_bold()
-            );
-            Ok(None)
-        }
-    }
-
-    fn execute_trade_state_machine(
-        &mut self,
-        endpoints: &mut Endpoints,
-        source: ServiceId,
-        request: BusMsg,
-        tsm: TradeStateMachine,
-    ) -> Result<Option<TradeStateMachine>, Error> {
-        let event = Event::with(endpoints, self.identity(), source, request);
-        let tsm_display = tsm.to_string();
-        if let Some(new_tsm) = tsm.next(event, self)? {
-            let new_tsm_display = new_tsm.to_string();
-            // relegate state transitions staying the same to debug
-            if new_tsm_display == tsm_display {
-                debug!(
-                    "Trade state self transition {}",
-                    new_tsm.bright_green_bold()
-                );
-            } else {
-                info!(
-                    "Trade state transition {} -> {}",
-                    tsm_display.red_bold(),
-                    new_tsm.bright_green_bold()
-                );
-            }
-            Ok(Some(new_tsm))
-        } else {
-            info!(
-                "Trade state machine ended {} -> {}",
-                tsm_display.red_bold(),
-                "End".to_string().bright_green_bold()
-            );
-            Ok(None)
-        }
-    }
-
->>>>>>> 3f9cfe7f
     pub fn listen(&mut self, addr: NodeAddr, sk: SecretKey) -> Result<(), Error> {
         let address = addr.addr.address();
         let port = addr.addr.port().ok_or(Error::Farcaster(

--- conflicted
+++ resolved
@@ -33,14 +33,7 @@
 use tokio::sync::Mutex;
 use uuid::Uuid;
 
-<<<<<<< HEAD
 use crate::bus::{ctl::CtlMsg, info::InfoMsg, info::SwapInfo};
-=======
-use crate::bus::{
-    ctl::CtlMsg,
-    info::{InfoMsg, SwapInfo},
-};
->>>>>>> bfabc04e
 use crate::bus::{BusMsg, ServiceBus};
 use crate::{CtlServer, Error, Service, ServiceConfig, ServiceId};
 use internet2::{
@@ -319,23 +312,9 @@
         match oneshot_rx.await {
             Ok(BusMsg::Info(InfoMsg::SwapInfo(SwapInfo {
                 swap_id: _,
-<<<<<<< HEAD
                 connection,
                 connected,
-                state: _,
-                uptime,
-                since,
-                public_offer,
-            }))) => {
-                let reply = SwapInfoResponse {
-                    id,
-                    maker_peer: connection.map(|p| p.to_string()).unwrap_or("".to_string()),
-                    connected,
-                    uptime: uptime.as_secs(),
-                    since: since,
-                    public_offer: public_offer.to_string(),
-=======
-                maker_peer,
+                state,
                 uptime,
                 since,
                 public_offer,
@@ -345,11 +324,8 @@
             }))) => {
                 let reply = SwapInfoResponse {
                     id,
-                    maker_peer: maker_peer
-                        .into_iter()
-                        .next()
-                        .map(|p| p.to_string())
-                        .unwrap_or("".to_string()),
+                    connection: connection.map(|p| p.to_string()).unwrap_or("".to_string()),
+                    connected,
                     uptime: uptime.as_secs(),
                     since: since,
                     public_offer: public_offer.to_string(),
@@ -358,7 +334,7 @@
                     connected_counterparty_node_id: connected_counterparty_node_id
                         .map(|n| n.to_string())
                         .unwrap_or("".to_string()),
->>>>>>> bfabc04e
+                    state: state.to_string(),
                 };
                 Ok(GrpcResponse::new(reply))
             }

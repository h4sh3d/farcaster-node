--- conflicted
+++ resolved
@@ -210,14 +210,11 @@
         _senders: &mut esb::SenderList<ServiceBus, ServiceId>,
     ) -> Result<(), Error> {
         if self.connect {
-<<<<<<< HEAD
             info!(
                 "{} with the remote peer",
                 "Initializing connection".bright_blue_bold()
             );
-=======
-            info!("{} with the remote peer", "Initializing connection".bright_blue_bold());
->>>>>>> 8335ea98
+
 
             // self.sender.send_message(Messages::Init(message::Init {
             //     global_features: none!(),
